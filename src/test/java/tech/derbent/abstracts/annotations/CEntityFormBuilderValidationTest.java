--- conflicted
+++ resolved
@@ -14,7 +14,6 @@
  */
 class CEntityFormBuilderValidationTest {
 
-<<<<<<< HEAD
 	/**
 	 * Test entity with various MetaData annotations and proper getters/setters
 	 */
@@ -109,66 +108,4 @@
 		assertEquals("editor-layout", result.getClassName());
 		// Should have minimal content since no fields have MetaData
 	}
-=======
-    /**
-     * Test entity with various MetaData annotations
-     */
-    private static class TestEntity {
-
-        @MetaData(displayName = "Test String", required = true, description = "A test string field", order = 1, maxLength = 50, defaultValue = "test")
-        private String testString;
-
-        @MetaData(displayName = "Test Boolean", required = false, description = "A test boolean field", order = 2, defaultValue = "false")
-        private Boolean testBoolean;
-    }
-
-    @Test
-    @DisplayName("buildForm should handle null entity class gracefully")
-    void testBuildFormWithNullEntityClass() {
-        BeanValidationBinder<TestEntity> binder = new BeanValidationBinder<>(TestEntity.class);
-
-        IllegalArgumentException exception = assertThrows(IllegalArgumentException.class,
-                () -> CEntityFormBuilder.buildForm(null, binder));
-
-        assertEquals("Entity class cannot be null", exception.getMessage());
-    }
-
-    @Test
-    @DisplayName("buildForm should handle null binder gracefully")
-    void testBuildFormWithNullBinder() {
-        IllegalArgumentException exception = assertThrows(IllegalArgumentException.class,
-                () -> CEntityFormBuilder.buildForm(TestEntity.class, null));
-
-        assertEquals("Binder cannot be null", exception.getMessage());
-    }
-
-    @Test
-    @DisplayName("buildForm should successfully create form with valid parameters")
-    void testBuildFormWithValidParameters() {
-        BeanValidationBinder<TestEntity> binder = new BeanValidationBinder<>(TestEntity.class);
-
-        Div result = CEntityFormBuilder.buildForm(TestEntity.class, binder);
-
-        assertNotNull(result, "Form should be created successfully");
-        assertEquals("editor-layout", result.getClassName());
-        assertTrue(result.getChildren().count() > 0, "Form should contain components");
-    }
-
-    @Test
-    @DisplayName("buildForm should handle entity class without MetaData annotations")
-    void testBuildFormWithoutMetaData() {
-        // Test entity without MetaData annotations
-        class EntityWithoutMetaData {
-            private String plainField;
-        }
-
-        BeanValidationBinder<EntityWithoutMetaData> binder = new BeanValidationBinder<>(EntityWithoutMetaData.class);
-
-        Div result = CEntityFormBuilder.buildForm(EntityWithoutMetaData.class, binder);
-
-        assertNotNull(result, "Form should be created even without MetaData fields");
-        assertEquals("editor-layout", result.getClassName());
-        // Should have minimal content since no fields have MetaData
-    }
->>>>>>> f77c2af6
 }