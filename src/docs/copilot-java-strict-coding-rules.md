--- conflicted
+++ resolved
@@ -4,7 +4,6 @@
 
 For solutions, usage coverage and UI design, inspire from Atlassian Jira product or Projeqtor from page https://projeqtor.org/en
 
-<<<<<<< HEAD
 Check [project_design_description.md](./project_design_description.md) file for project scope, update this document if necessary or given task enlarges this scope.
 
 ## Table of Contents
@@ -20,9 +19,6 @@
 - [10. Strict Prohibitions](#10-strict-prohibitions)
 - [11. Additional Best Practices](#11-additional-best-practices)
 - [Related Documentation](#related-documentation)
-=======
-Check src/docs/project_design_description.md file for project scope, update this document if necessary or given task enlarges this scope.
->>>>>>> 229a93c1
 
 ---
 
@@ -43,11 +39,6 @@
 ├── controller/
 ```
 
----
-
-<<<<<<< HEAD
-## 2. Commenting Standards
-=======
 ## 2. Development Environment Setup
 
 - Use Java 17+ with Spring Boot 3+
@@ -59,7 +50,6 @@
 ---
 
 ## 3. Commenting Standards
->>>>>>> 229a93c1
 
 - **Every class:** Document its role in MVC.
 - **Every method:** Describe parameters, return value, and side effects.
@@ -68,9 +58,7 @@
 
 ---
 
-<<<<<<< HEAD
-## 3. Java Checks Before Submission
-=======
+
 ## 4. Security and Validation Standards
 
 - Always validate all user inputs in controllers and services
@@ -80,7 +68,6 @@
 - Use parameterized queries to prevent SQL injection
 - Implement CSRF protection for all forms
 
----
 
 ## 5. Testing Requirements
 
@@ -93,7 +80,6 @@
 ---
 
 ## 6. Java Build and Quality Checks
->>>>>>> 229a93c1
 
 - Compile using `mvn clean install` or your build tool.
 - Run static analysis: CheckStyle, PMD, or SonarLint.
@@ -104,11 +90,9 @@
 
 ---
 
-<<<<<<< HEAD
-## 4. Pull Request Checklist
-=======
+
 ## 7. Pull Request Checklist
->>>>>>> 229a93c1
+
 
 - Code follows MVC separation principles
 - Methods and classes are properly commented with JavaDoc
@@ -120,37 +104,7 @@
 
 ---
 
-<<<<<<< HEAD
-## 5. Copilot Review Protocol
-
-After accepting Copilot suggestions, manually review for:
-- Correct MVC placement.
-- Security (input validation, access control).
-- Performance and scalability.
-- Proper exception handling.
-
----
-
-## 6. Coding Styles & Best Practices
-
-**General Principles**
-- Use `final` keyword wherever possible (variables, parameters, methods, classes).
-- Favor abstraction: if two or more features are similar, create an abstract base class with abstract fields and methods.
-- Always start class names with a capital "C" (e.g., `CUser`, `CSettings`). Do not use standard Java class naming for domain classes.
-- Check for lazy loading issues using best practices (e.g., `@Transactional`, `fetch = FetchType.LAZY`). Add comments explaining lazy loading risks or solutions.
-- Always check for `null` values and possible `NullPointerException` in every function. If necessary, also check for empty strings.
-- Always prefer using base classes to avoid code duplication.
-- Every important function must start with a logger statement detailing function name and parameter values (do not log at function end).
-- Always catch exceptions in Vaadin UI and handle them gracefully.
-- Use Vaadin UI components to display exceptions to users where possible.
-- Always use `MetaData.java` and `CEntityFormBuilder.java` to bind and generate forms for entities when possible. (See [annotation-based form building documentation](./ANNOTATION_BASED_COMBOBOX_DATA_PROVIDERS.md))
-- Extend base classes or add new ones to increase modularity and maintainability.
-- Always use appropriate icons for views and UI components.
-- For delete operations, always require explicit user approval (e.g., confirmation dialog).
-- All selective ComboBoxes must be **selection only** (user must not be able to type arbitrary text).
-- Keep project documentation updated in the `docs` folder; create separate documents for each design concept. If implementing complex solutions (e.g., Spring technologies), create a step-by-step solution document.
-- Use the `abstracts/view` package for project-wide UI components (e.g., `CButton`, `CGrid`). Always use these superclasses and extend them as needed; add new UI classes here.
-=======
+
 ## 8. Copilot Review Protocol
 
 After accepting Copilot suggestions, manually review for:
@@ -181,22 +135,10 @@
 - All selective ComboBoxes must be **selection only** (user must not be able to type arbitrary text)
 - Keep project documentation updated in the `docs` folder; create separate documents for each design concept. If implementing complex solutions (e.g., Spring technologies), create a step-by-step solution document
 - Use the `abstracts/view` package for project-wide UI components (e.g., `CButton`, `CGrid`). Always use these superclasses and extend them as needed; add new UI classes here
->>>>>>> 229a93c1
 - Whenever a button action is not applicable (e.g., user not selected but project add requested), do not silently return. Show a user warning explaining the situation. Use new dialog classes:
   - `CWarningDialog`
   - `CInformationDialog`
   - `CExceptionDialog`
-<<<<<<< HEAD
-  - These dialogs must be simple, visually appealing, and inherit from a common superclass (e.g., `CBaseDialog`).
-- Never add loggers at the end of functions. Always log at the start with full detail about the function and parameters.
-- All code must follow Java naming conventions for variables and methods, except for class names which must start with "C".
-
-## 7. CSS Guidelines
-
-**FOR CSS:**
-- Update CSS names from class name, also update CSS file accordingly
-- Always use very simple CSS. Don't use JavaScript in Java or CSS.
-=======
   - These dialogs must be simple, visually appealing, and inherit from a common superclass (e.g., `CBaseDialog`)
 - Never add loggers at the end of functions. Always log at the start with full detail about the function and parameters
 - All code must follow Java naming conventions for variables and methods, except for class names which must start with "C"
@@ -204,7 +146,6 @@
 **CSS Guidelines:**
 - Update CSS names from class name, also update CSS file accordingly
 - Always use very simple CSS. Don't use JavaScript in Java or CSS
->>>>>>> 229a93c1
 - You can use CSS built-in simple functions
 - To style a layout use syntax like:
   ```css
@@ -212,40 +153,6 @@
       background-image: url('./images/background1.png');
   }
   ```
-<<<<<<< HEAD
-- Check the pattern of CPanelActivityDescription and its super classes (see [CPanelActivityDescription implementation](./CPANEL_ACTIVITY_DESCRIPTION_IMPLEMENTATION.md)). Use this pattern to group each entity's fields according to related business topic. Don't leave any field out. Create necessary classes, base classes with same naming convention for every entity and group fields in the view. Only open the first one.
-- Always check reference projects and do this task for a better structure, view and requirements of successful resource management, task tracking, project management, budget planning and better UI experience.
-- Always if necessary create new classes to support the new requirements with always less code and nice super classes for reusability
-- Prepare a detailed requirements document that includes this task description, main features, user roles, and any specific technologies or integrations that should be considered.
-
-For detailed CSS guidelines, see [CSS_GUIDELINES.md](./CSS_GUIDELINES.md).
-
-## 8. Database Rules
-- password is always test123 for all users with has code '$2a$10$eBLr1ru7O8ZYEaAnRaNIMeQQf.eb7O/h3wW43bC7Z9ZxVusUdCVXu'
-- every entity should have an example in data.sql for per project, per company per user per activity etc...
-- Always ensure **PostgreSQL-only** configuration. Update `data.sql` with correct sample and initial database values after any database change.
-- keep spring.jpa.defer-datasource-initialization=true
-- dont use memory database H2
-- always delete tables at top of data.sql before you insert values into it. check them before they exists
-- delete constraints etc. if there is change in the db structure
-- always reset sequences in the format and escape characters below with a conditonal to check if they exists first
-DO '
-BEGIN
-    IF EXISTS (
-        SELECT 1
-        FROM pg_class c
-        JOIN pg_namespace n ON n.oid = c.relnamespace
-        WHERE c.relkind = ''S'' AND c.relname = ''ctask_task_id_seq''
-    ) THEN
-        EXECUTE ''SELECT setval(''''ctask_task_id_seq'''', 1, false)'';
-    END IF;
-END;
-';
-		
-
-## 9. Documentation & Modularity
-
-=======
 - Check the pattern of CPanelActivityDescription and its super classes. Use this pattern to group each entity's fields according to related business topic. Don't leave any field out. Create necessary classes, base classes with same naming convention for every entity and group fields in the view. Only open the first one
 - Always check reference projects and do this task for a better structure, view and requirements of successful resource management, task tracking, project management, budget planning and better UI experience
 - Always if necessary create new classes to support the new requirements with always less code and nice super classes for reusability
@@ -276,14 +183,12 @@
   ```
 
 **Documentation & Modularity:**
->>>>>>> 229a93c1
 - Update the `docs` folder for every significant change:
   - Add new documentation for each project design concept (one file per concept)
   - For complex or Spring-based solutions, create a step-by-step solution file
 - All new UI components, dialogs, and base classes must be documented
 - Maintain consistency with existing documentation patterns
 
-<<<<<<< HEAD
 ### Available Documentation:
 - [Project Design Description](./project_design_description.md) - Overall project scope and requirements
 - [Enhanced Activity Management](./enhanced-activity-management-implementation.md) - Activity system implementation
@@ -292,9 +197,7 @@
 - [User Profile Dialog Implementation](./user-profile-dialog-implementation.md) - Dialog implementation patterns
 - [Annotation-Based ComboBox Data Providers](./ANNOTATION_BASED_COMBOBOX_DATA_PROVIDERS.md) - Form building patterns
 - [Hierarchical Side Menu Implementation](./HIERARCHICAL_SIDE_MENU_IMPLEMENTATION.md) - Navigation patterns
-=======
----
->>>>>>> 229a93c1
+
 
 ## 10. Strict Prohibitions
 
@@ -307,15 +210,7 @@
 - Never use H2 database in production environments
 - Never log sensitive information (passwords, tokens, personal data)
 - Never commit hardcoded configuration values or secrets
-
-<<<<<<< HEAD
 ## 11. Additional Best Practices
-=======
----
->>>>>>> 229a93c1
-
-## 11. Additional Best Practices
-
 - Use dependency injection wherever possible
 - All domain classes should be immutable where practical
 - Always write unit tests for new features or bug fixes
@@ -329,7 +224,6 @@
 
 ---
 
-<<<<<<< HEAD
 ## Related Documentation
 
 For comprehensive development guidance, refer to these additional documents:
@@ -359,13 +253,3 @@
 > - Link to this file in your README and in your PR/issue templates.
 > - Remind contributors (and Copilot) to always follow these rules in every code review and commit.
 > - Reference the related documentation above for specific implementation patterns.
-=======
-## 12. Integration with GitHub Copilot
-
-> **How to use with GitHub Copilot and PRs:**  
-> - Reference this file (`copilot-java-strict-coding-rules.md`) in your project root and in your `docs` folder  
-> - Link to this file in your README and in your PR/issue templates  
-> - Remind contributors (and Copilot) to always follow these rules in every code review and commit  
-> - Use these guidelines as context when requesting Copilot suggestions  
-> - Always review and adapt Copilot-generated code to match these standards
->>>>>>> 229a93c1
