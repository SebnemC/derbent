package tech.derbent.users.view;

import org.springframework.beans.factory.annotation.Autowired;

import com.vaadin.flow.component.UI;
import com.vaadin.flow.component.html.Div;
import com.vaadin.flow.component.notification.Notification;
import com.vaadin.flow.data.binder.ValidationException;
import com.vaadin.flow.router.Menu;
import com.vaadin.flow.router.PageTitle;
import com.vaadin.flow.router.Route;

import jakarta.annotation.security.PermitAll;
import tech.derbent.abstracts.views.CAbstractMDPage;
import tech.derbent.abstracts.views.CAccordionDescription;
import tech.derbent.abstracts.views.CButton;
import tech.derbent.base.ui.dialogs.CWarningDialog;
import tech.derbent.companies.service.CCompanyService;
import tech.derbent.projects.service.CProjectService;
import tech.derbent.users.domain.CUser;
import tech.derbent.users.service.CUserService;
import tech.derbent.users.service.CUserTypeService;

@Route ("users/:user_id?/:action?(edit)")
@PageTitle ("User Master Detail")
@Menu (order = 3.2, icon = "vaadin:users", title = "Settings.Users")
@PermitAll // When security is enabled, allow all authenticated users
public class CUsersView extends CAbstractMDPage<CUser> {

	private static final long serialVersionUID = 1L;

	private final String ENTITY_ID_FIELD = "user_id";

	private final String ENTITY_ROUTE_TEMPLATE_EDIT = "users/%s/edit";

	private CPanelUserProjectSettings projectSettingsGrid;

	private final CUserTypeService userTypeService;

	private final CCompanyService companyService;

	CPanelUserDescription descriptionPanel;

	private final CProjectService projectService;

	// private final TextField name; • Annotate the CUsersView constructor with @Autowired
	// to let Spring inject dependencies.
	@Autowired
	public CUsersView(final CUserService entityService,
		final CProjectService projectService, final CUserTypeService userTypeService,
		final CCompanyService companyService) {
		super(CUser.class, entityService);
		addClassNames("users-view");
		this.userTypeService = userTypeService;
		this.companyService = companyService;
		this.projectService = projectService;
		// projectSettingsGrid = new CPanelUserProjectSettings(projectService);
		LOGGER.info("CUsersView initialized with user type and company services");
	}

	@Override
	protected void createDetailsLayout() {
		CAccordionDescription<CUser> panel;
		descriptionPanel = new CPanelUserDescription(getCurrentEntity(), getBinder(),
			(CUserService) entityService, userTypeService, companyService);
		addAccordionPanel(descriptionPanel);
		panel = new CPanelUserContactInfo(getCurrentEntity(), getBinder(),
			(CUserService) entityService, userTypeService, companyService);
		addAccordionPanel(panel);
		panel = new CPanelUserCompanyAssociation(getCurrentEntity(), getBinder(),
			(CUserService) entityService, userTypeService, companyService);
		addAccordionPanel(panel);
		// panel = new CPanelUserBasicInfo(getCurrentEntity(), getBinder(), (CUserService)
		// entityService); addAccordionPanel(panel);
		projectSettingsGrid = new CPanelUserProjectSettings(getCurrentEntity(),
			getBinder(), (CUserService) entityService, userTypeService, companyService,
			projectService);
		addAccordionPanel(projectSettingsGrid);
		panel = new CPanelUserSystemAccess(getCurrentEntity(), getBinder(),
			(CUserService) entityService, userTypeService, companyService);
		addAccordionPanel(panel);
		/**************/
		// descriptionPanel = new CPanelUserDescription(getCurrentEntity(),
		// getBinder(),(CUserService) entityService, userTypeService, companyService);
		// getBaseDetailsLayout().add(descriptionPanel);
		// getBaseDetailsLayout().add(projectSettingsGrid);
	}

	@Override
	protected Div createDetailsTabLeftContent() {
		// Create custom tab content for users view
		final Div detailsTabLabel = new Div();
		detailsTabLabel.setText("User Details");
		detailsTabLabel.setClassName("details-tab-label");
		return detailsTabLabel;
	}

	@Override
	protected void createGridForEntity() {
		LOGGER.info("Creating grid for users with appropriate field widths");
		// Add profile picture column first
		grid.addImageColumn(CUser::getProfilePictureData, "Picture");
		// Add columns using CGrid methods with field-type-appropriate widths
		grid.addShortTextColumn(CUser::getName, "Name", "name");
		grid.addShortTextColumn(CUser::getLastname, "Last Name", "lastname");
		grid.addShortTextColumn(CUser::getLogin, "Login", "login");
		grid.addLongTextColumn(CUser::getEmail, "Email", "email");
		// Status column uses lambda expression - not directly sortable at DB level
		grid.addBooleanColumn(CUser::isEnabled, "Status", "Enabled", "Disabled");
		// User type requires join - not directly sortable at DB level
		grid.addReferenceColumn(
			item -> item.getUserType() != null ? item.getUserType().getName() : "",
			"User Type");
		// Company requires join - not directly sortable at DB level
		grid.addReferenceColumn(
			item -> item.getCompany() != null ? item.getCompany().getName() : "",
			"Company");
		grid.addShortTextColumn(CUser::getRoles, "Roles", "roles");
		// Data provider is already set up in the base class
		// CAbstractMDPage.createGridLayout() No need to call grid.setItems() again as
		// it's already configured to handle sorting properly
	}

	@Override
	protected CButton createSaveButton(final String buttonText) {
		LOGGER.info("Creating custom save button for CUsersView");
<<<<<<< HEAD
		final CButton save = CButton.createPrimary(buttonText, e -> {
			try {
				// Ensure we have an entity to save
				if (getCurrentEntity() == null) {
					LOGGER.warn("No current entity for save operation, creating new entity");
					setCurrentEntity(newEntity());
					populateForm(getCurrentEntity());
=======
		final tech.derbent.abstracts.views.CButton save =
			tech.derbent.abstracts.views.CButton.createPrimary(buttonText, e -> {

				try {

					if (getCurrentEntity() == null) {
						// why dont you use populateForm(
						setCurrentEntity(newEntity());
					}
					getBinder().writeBean(getCurrentEntity());
					// Handle password update if a new password was entered
					descriptionPanel.saveEventHandler();
					entityService.save(getCurrentEntity());
					clearForm();
					refreshGrid();
					Notification.show("Data updated");
					// Navigate back to the current view (list mode)
					UI.getCurrent().navigate(getClass());
				} catch (final ValidationException validationException) {
					new CWarningDialog(
						"Failed to save the data. Please check that all required fields are filled and values are valid.")
						.open();
				} catch (final Exception exception) {
					LOGGER.error("Unexpected error during save operation", exception);
					new CWarningDialog(
						"An unexpected error occurred while saving. Please try again.")
						.open();
>>>>>>> 9e8bb0a1
				}
				
				// Write form data to entity
				getBinder().writeBean(getCurrentEntity());
				
				// Handle password update if a new password was entered
				descriptionPanel.saveEventHandler();
				
				// Save the entity
				final CUser savedEntity = (CUser) entityService.save(getCurrentEntity());
				LOGGER.info("User saved successfully with ID: {}", savedEntity.getId());
				
				// Update current entity with saved version
				setCurrentEntity(savedEntity);
				
				// Clear form and refresh grid
				clearForm();
				refreshGrid();
				
				// Show success notification
				safeShowNotification("User data saved successfully");
				
				// Navigate back to the current view (list mode) safely
				safeNavigateToClass();
				
			} catch (final ValidationException validationException) {
				LOGGER.error("Validation error during user save", validationException);
				new CWarningDialog(
					"Failed to save the data. Please check that all required fields are filled and values are valid.")
					.open();
			} catch (final Exception exception) {
				LOGGER.error("Unexpected error during user save operation", exception);
				new CWarningDialog(
					"An unexpected error occurred while saving. Please try again.")
					.open();
			}
		});
		return save;
	}

	@Override
	protected String getEntityRouteIdField() { return ENTITY_ID_FIELD; }

	@Override
	protected String getEntityRouteTemplateEdit() { return ENTITY_ROUTE_TEMPLATE_EDIT; }

	@Override
	protected CUser newEntity() {
		return new CUser();
	}

	@Override
	protected void populateForm(final CUser value) {
		super.populateForm(value);
		LOGGER.info("Populating form with user data: {}",
			value != null ? value.getLogin() : "null");
		// Clear the description panel descriptionPanel.populateForm(value);

		// Update the project settings grid when a user is selected
		if (value != null) {
			// Load user with project settings to avoid lazy initialization issues
			final CUser userWithSettings =
				((CUserService) entityService).getUserWithProjects(value.getId());
			projectSettingsGrid.setCurrentUser(userWithSettings);
			projectSettingsGrid.setProjectSettingsAccessors(
				() -> userWithSettings.getProjectSettings() != null
					? userWithSettings.getProjectSettings()
					: java.util.Collections.emptyList(),
				(settings) -> {
					userWithSettings.setProjectSettings(settings);
					// Save the user when project settings are updated
					entityService.save(userWithSettings);
				}, () -> {

					// Refresh the current entity after save
					try {
						final CUser refreshedUser = ((CUserService) entityService)
							.getUserWithProjects(userWithSettings.getId());
						populateForm(refreshedUser);
					} catch (final Exception e) {
						LOGGER.error(
							"Error refreshing user after project settings update", e);
					}
				});
		}
		else {
			projectSettingsGrid.setCurrentUser(null);
			projectSettingsGrid.setProjectSettingsAccessors(
				() -> java.util.Collections.emptyList(), (settings) -> {}, () -> {});
		}
	}

	@Override
	protected void setupToolbar() {
		// TODO Auto-generated method stub
	}
}<|MERGE_RESOLUTION|>--- conflicted
+++ resolved
@@ -124,15 +124,7 @@
 	@Override
 	protected CButton createSaveButton(final String buttonText) {
 		LOGGER.info("Creating custom save button for CUsersView");
-<<<<<<< HEAD
-		final CButton save = CButton.createPrimary(buttonText, e -> {
-			try {
-				// Ensure we have an entity to save
-				if (getCurrentEntity() == null) {
-					LOGGER.warn("No current entity for save operation, creating new entity");
-					setCurrentEntity(newEntity());
-					populateForm(getCurrentEntity());
-=======
+
 		final tech.derbent.abstracts.views.CButton save =
 			tech.derbent.abstracts.views.CButton.createPrimary(buttonText, e -> {
 
@@ -160,7 +152,7 @@
 					new CWarningDialog(
 						"An unexpected error occurred while saving. Please try again.")
 						.open();
->>>>>>> 9e8bb0a1
+
 				}
 				
 				// Write form data to entity
