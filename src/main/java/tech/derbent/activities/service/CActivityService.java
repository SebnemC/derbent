--- conflicted
+++ resolved
@@ -76,20 +76,20 @@
 	}
 
 	/**
-	 * Overrides the base get method to eagerly load CActivityType, CActivityStatus,
-	 * and CProject relationships. This prevents LazyInitializationException when the
-	 * entity is used in UI contexts.
+	 * Overrides the base get method to eagerly load CActivityType and CActivityStatus
+	 * relationships. This prevents LazyInitializationException when the entity is used in
+	 * UI contexts.
 	 * @param id the activity ID
-	 * @return optional CActivity with loaded activityType, activityStatus, and project
+	 * @return optional CActivity with loaded activityType and activityStatus
 	 */
 	@Override
 	@Transactional (readOnly = true)
 	public Optional<CActivity> get(final Long id) {
 		LOGGER.debug(
-			"Getting CActivity with ID {} (overridden to eagerly load activityType, activityStatus, and project)",
+			"Getting CActivity with ID {} (overridden to eagerly load activityType and activityStatus)",
 			id);
 		final Optional<CActivity> entity =
-			((CActivityRepository) repository).findByIdWithActivityTypeStatusAndProject(id);
+			((CActivityRepository) repository).findByIdWithActivityTypeAndStatus(id);
 		// Initialize lazy fields if entity is present (for any other potential lazy
 		// relationships)
 		entity.ifPresent(this::initializeLazyFields);
@@ -107,7 +107,7 @@
 		getActivitiesGroupedByStatus(final CProject project) {
 		LOGGER.debug("Getting activities grouped by status for project: {}",
 			project.getName());
-		// Get all activities for the project with type, status, and project loaded
+		// Get all activities for the project with type and status loaded
 		final List<CActivity> activities =
 			((CActivityRepository) repository).findByProjectWithTypeAndStatus(project);
 		// Group by activity status, handling null statuses
@@ -127,7 +127,7 @@
 		getActivitiesGroupedByType(final CProject project) {
 		LOGGER.debug("Getting activities grouped by type for project: {}",
 			project.getName());
-		// Get all activities for the project with type, status, and project loaded
+		// Get all activities for the project with type and status loaded
 		final List<CActivity> activities =
 			((CActivityRepository) repository).findByProjectWithTypeAndStatus(project);
 		// Group by activity type, handling null types
@@ -152,24 +152,24 @@
 	}
 
 	/**
-	 * Gets an activity by ID with eagerly loaded CActivityType, CActivityStatus,
-	 * and CProject relationships. This method should be used in UI contexts to prevent
+	 * Gets an activity by ID with eagerly loaded CActivityType and CActivityStatus
+	 * relationships. This method should be used in UI contexts to prevent
 	 * LazyInitializationException.
 	 * @param id the activity ID
-	 * @return optional CActivity with loaded activityType, activityStatus, and project
+	 * @return optional CActivity with loaded activityType and activityStatus
 	 */
 	@Transactional (readOnly = true)
 	public Optional<CActivity> getWithActivityTypeAndStatus(final Long id) {
 		LOGGER.debug(
-			"Getting CActivity with ID {} and eagerly loading CActivityType, CActivityStatus, and CProject",
+			"Getting CActivity with ID {} and eagerly loading CActivityType and CActivityStatus",
 			id);
-		return ((CActivityRepository) repository).findByIdWithActivityTypeStatusAndProject(id);
+		return ((CActivityRepository) repository).findByIdWithActivityTypeAndStatus(id);
 	}
 
 	/**
 	 * Initializes lazy fields for CActivity entity to prevent
-	 * LazyInitializationException. Specifically handles the lazy-loaded CActivityType,
-	 * CActivityStatus, and CProject relationships.
+	 * LazyInitializationException. Specifically handles the lazy-loaded CActivityType and
+	 * CActivityStatus relationships.
 	 * @param entity the CActivity entity to initialize
 	 */
 	@Override
@@ -183,18 +183,9 @@
 
 		try {
 			super.initializeLazyFields(entity);
-<<<<<<< HEAD
 			initializeLazyRelationship(entity.getActivityType());
 			initializeLazyRelationship(entity.getStatus());
-			// initializeLazyRelationship(entity.getProject());
-=======
-			// Initialize the lazy-loaded CActivityType relationship
-			initializeLazyRelationship(entity.getActivityType(), "CActivityType");
-			// Initialize the lazy-loaded CActivityStatus relationship
-			initializeLazyRelationship(entity.getStatus(), "CActivityStatus");
-			// Initialize the lazy-loaded CProject relationship
-			initializeLazyRelationship(entity.getProject(), "CProject");
->>>>>>> c62c23f5
+			initializeLazyRelationship(entity.getProject());
 		} catch (final Exception e) {
 			LOGGER.warn("Error initializing lazy fields for CActivity with ID: {}",
 				entity.getId(), e);
@@ -202,14 +193,12 @@
 	}
 
 	/**
-	 * Gets paginated activities by project with eagerly loaded relationships including
-	 * project, activityType, and status.
+	 * Gets paginated activities by project with eagerly loaded relationships.
 	 */
 	@Transactional (readOnly = true)
 	public Page<CActivity> listByProject(final CProject project,
 		final Pageable pageable) {
-		LOGGER.debug(
-			"Getting paginated activities for project {} with eager loading of project, type, and status relationships",
+		LOGGER.debug("Getting paginated activities for project {} with eager loading",
 			project.getName());
 		return ((CActivityRepository) repository).findByProjectWithTypeAndStatus(project,
 			pageable);
