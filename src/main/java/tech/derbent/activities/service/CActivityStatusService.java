--- conflicted
+++ resolved
@@ -82,7 +82,6 @@
 	}
 
 	/**
-<<<<<<< HEAD
 	 * Find all activity statuses ordered by sort order.
 	 * @return List of all activity statuses
 	 */
@@ -96,33 +95,6 @@
 	}
 
 	/**
-	 * Find all active (non-final) statuses.
-	 * @return List of active statuses
-	 */
-	@Transactional (readOnly = true)
-	public List<CActivityStatus> findAllActiveStatuses() {
-		LOGGER.debug("findAllActiveStatuses() - Finding all active activity statuses");
-		final List<CActivityStatus> statuses =
-			activityStatusRepository.findAllActiveStatuses();
-		LOGGER.debug("findAllActiveStatuses() - Found {} active statuses",
-			statuses.size());
-		return statuses;
-	}
-
-	/**
-	 * Find all final statuses (completed/cancelled states).
-	 * @return List of final statuses
-	 */
-	@Transactional (readOnly = true)
-	public List<CActivityStatus> findAllFinalStatuses() {
-		LOGGER.debug("findAllFinalStatuses() - Finding all final activity statuses");
-		final List<CActivityStatus> statuses =
-			activityStatusRepository.findAllFinalStatuses();
-		LOGGER.debug("findAllFinalStatuses() - Found {} final statuses", statuses.size());
-		return statuses;
-	}
-
-	/**
 	 * Find activity status by ID.
 	 * @param id the status ID - must not be null
 	 * @return Optional containing the status if found, empty otherwise
@@ -158,88 +130,6 @@
 			activityStatusRepository.findByNameIgnoreCase(name.trim());
 		LOGGER.debug("findByName(name={}) - Found status: {}", name, status.isPresent());
 		return status;
-=======
-	 * Check if an activity status name exists (case-insensitive).
-	 * @param name the name to check - must not be null
-	 * @return true if the name exists, false otherwise
-	 */
-	@Override
-	@Transactional (readOnly = true)
-	public boolean existsByName(final String name) {
-		LOGGER.debug("existsByName(name={}) - Checking if activity status name exists",
-			name);
-
-		if ((name == null) || name.trim().isEmpty()) {
-			LOGGER.warn("existsByName(name={}) - Name parameter is null or empty", name);
-			return false;
-		}
-		final boolean exists =
-			activityStatusRepository.existsByNameIgnoreCase(name.trim());
-		LOGGER.debug("existsByName(name={}) - Name exists: {}", name, exists);
-		return exists;
-	}
-
-	/**
-	 * Find all active (non-final) statuses for a specific project. This replaces the
-	 * problematic findAllActiveStatuses() method that didn't require project.
-	 * @param project the project to find statuses for
-	 * @return List of active statuses for the project
-	 */
-	@Transactional (readOnly = true)
-	public List<CActivityStatus> findAllActiveStatusesByProject(final CProject project) {
-		LOGGER.debug(
-			"findAllActiveStatusesByProject() - Finding all active activity statuses for project: {}",
-			project != null ? project.getName() : "null");
-
-		if (project == null) {
-			LOGGER.warn("findAllActiveStatusesByProject called with null project");
-			return List.of();
-		}
-		// Use the inherited method and filter for active statuses
-		return findAllByProject(project).stream().filter(status -> !status.isFinal())
-			.toList();
-	}
-
-	/**
-	 * Find all activity statuses for a specific project ordered by sort order. This
-	 * replaces the problematic findAll() method that didn't require project.
-	 * @param project the project to find statuses for
-	 * @return List of activity statuses for the project
-	 */
-	@Override
-	@Transactional (readOnly = true)
-	public List<CActivityStatus> findAllByProject(final CProject project) {
-		LOGGER.debug("findAllByProject() - Finding all activity statuses for project: {}",
-			project != null ? project.getName() : "null");
-
-		if (project == null) {
-			LOGGER.warn("findAllByProject called with null project");
-			return List.of();
-		}
-		// Use the inherited method from CEntityOfProjectService
-		return super.findAllByProject(project);
-	}
-
-	/**
-	 * Find all final statuses (completed/cancelled states) for a specific project. This
-	 * replaces the problematic findAllFinalStatuses() method that didn't require project.
-	 * @param project the project to find statuses for
-	 * @return List of final statuses for the project
-	 */
-	@Transactional (readOnly = true)
-	public List<CActivityStatus> findAllFinalStatusesByProject(final CProject project) {
-		LOGGER.debug(
-			"findAllFinalStatusesByProject() - Finding all final activity statuses for project: {}",
-			project != null ? project.getName() : "null");
-
-		if (project == null) {
-			LOGGER.warn("findAllFinalStatusesByProject called with null project");
-			return List.of();
-		}
-		// Use the inherited method and filter for final statuses
-		return findAllByProject(project).stream().filter(status -> status.isFinal())
-			.toList();
->>>>>>> e32af4d8
 	}
 
 	/**
@@ -247,17 +137,10 @@
 	 * @return Optional containing the default status if found
 	 */
 	@Transactional (readOnly = true)
-<<<<<<< HEAD
-	public Optional<CActivityStatus> findDefaultStatus() {
-		LOGGER.debug("findDefaultStatus() - Finding default activity status");
-		final Optional<CActivityStatus> status =
-			activityStatusRepository.findDefaultStatus();
-=======
-	public Optional<CActivityStatus> findDefaultStatus(final CProject project) {
+	public Optional<CActivityStatus> findDefaultStatus(CProject project) {
 		LOGGER.debug("findDefaultStatus() - Finding default activity status");
 		final Optional<CActivityStatus> status =
 			activityStatusRepository.findDefaultStatus(project);
->>>>>>> e32af4d8
 		LOGGER.debug("findDefaultStatus() - Found default status: {}",
 			status.isPresent());
 		return status;
@@ -272,20 +155,12 @@
 	@Override
 	@Transactional (readOnly = true)
 	public Optional<CActivityStatus> getById(final Long id) {
-<<<<<<< HEAD
 		LOGGER.debug("get called with id: {} (overridden to eagerly load project)", id);
-=======
->>>>>>> e32af4d8
 
 		if (id == null) {
 			return Optional.empty();
 		}
-<<<<<<< HEAD
-		final Optional<CActivityStatus> entity =
-			activityStatusRepository.findByIdWithProject(id);
-=======
 		final Optional<CActivityStatus> entity = activityStatusRepository.findById(id);
->>>>>>> e32af4d8
 		entity.ifPresent(this::initializeLazyFields);
 		return entity;
 	}
