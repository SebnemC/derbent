package tech.derbent.screens.view;

import java.lang.reflect.Field;
import java.math.BigDecimal;
import java.time.LocalDate;
import java.time.LocalDateTime;
import java.util.ArrayList;
import java.util.Collection;
import java.util.Collections;
import java.util.List;
import org.slf4j.Logger;
import org.slf4j.LoggerFactory;
import org.springframework.data.domain.PageRequest;
import com.vaadin.flow.component.AttachEvent;
import com.vaadin.flow.component.ComponentEvent;
import com.vaadin.flow.component.DetachEvent;
import com.vaadin.flow.component.HasValue.ValueChangeEvent;
import com.vaadin.flow.component.html.Div;
import com.vaadin.flow.function.ValueProvider;
import com.vaadin.hilla.ApplicationContextProvider;
import tech.derbent.abstracts.domains.CEntityDB;
import tech.derbent.abstracts.interfaces.CProjectChangeListener;
import tech.derbent.abstracts.services.CAbstractService;
import tech.derbent.abstracts.views.components.CDiv;
import tech.derbent.abstracts.views.grids.CGrid;
import tech.derbent.projects.domain.CProject;
import tech.derbent.screens.domain.CGridEntity;
import tech.derbent.screens.domain.CGridEntity.FieldConfig;
import tech.derbent.screens.service.CEntityFieldService;
import tech.derbent.screens.service.CEntityFieldService.EntityFieldInfo;
import tech.derbent.session.service.CSessionService;

public class CComponentGridEntity extends CDiv implements CProjectChangeListener {

	// --- Custom Event Definition ---
	public static class SelectionChangeEvent extends ComponentEvent<CComponentGridEntity> {

		private static final long serialVersionUID = 1L;
		private final CEntityDB<?> selectedItem;

		public SelectionChangeEvent(CComponentGridEntity source, CEntityDB<?> selectedItem) {
			super(source, false);
			this.selectedItem = selectedItem;
		}

		public CEntityDB<?> getSelectedItem() { return selectedItem; }
	}

	private static final long serialVersionUID = 1L;
	private static final Logger LOGGER = LoggerFactory.getLogger(CComponentGridEntity.class);
	@SuppressWarnings ("rawtypes")
	private CGrid grid;
	private CGridEntity gridEntity;
	private CSessionService sessionService;

	public CComponentGridEntity(CGridEntity gridEntity) {
		super();
		this.gridEntity = gridEntity;
		// Set size to full so the grid can expand properly
		setSizeFull();
		// Get session service for project change notifications
		try {
			if (ApplicationContextProvider.getApplicationContext() != null) {
				this.sessionService = ApplicationContextProvider.getApplicationContext().getBean(CSessionService.class);
			}
		} catch (Exception e) {
			LOGGER.warn("Could not get SessionService: {}", e.getMessage());
		}
		createContent();
	}

	@Override
	protected void onAttach(AttachEvent attachEvent) {
		super.onAttach(attachEvent);
		// Register for project change notifications
		if (sessionService != null) {
			sessionService.addProjectChangeListener(this);
			LOGGER.debug("Registered CComponentGridEntity for project change notifications");
		}
	}

	@Override
	protected void onDetach(DetachEvent detachEvent) {
		super.onDetach(detachEvent);
		// Unregister from project change notifications to prevent memory leaks
		if (sessionService != null) {
			sessionService.removeProjectChangeListener(this);
			LOGGER.debug("Unregistered CComponentGridEntity from project change notifications");
		}
	}

	@Override
	public void onProjectChanged(CProject newProject) {
		LOGGER.debug("Project change notification received in CComponentGridEntity: {}", newProject != null ? newProject.getName() : "null");
		// Refresh grid data with new project
		if (gridEntity != null) {
			refreshGridData();
		}
	}

	/** Refresh grid data based on current project */
	private void refreshGridData() {
		String serviceBeanName = gridEntity.getDataServiceBeanName();
		if (serviceBeanName != null && !serviceBeanName.trim().isEmpty()) {
			CProject currentProject = sessionService != null ? sessionService.getActiveProject().orElse(null) : null;
			if (currentProject != null) {
				loadDataFromService(serviceBeanName, currentProject);
			} else {
				LOGGER.warn("No active project available for grid refresh");
			}
		}
	}

	/** Handles grid selection changes and fires SelectionChangeEvent */
	@SuppressWarnings ("unchecked")
	protected void onSelectionChange(ValueChangeEvent<?> event) {
		LOGGER.debug("Grid selection changed: {}", event.getValue() != null ? event.getValue().toString() : "null");
		CEntityDB<?> selectedEntity = (CEntityDB<?>) event.getValue();
		fireEvent(new SelectionChangeEvent(this, selectedEntity));
	}

	/** Gets the currently selected item from the grid */
	@SuppressWarnings ("unchecked")
	public CEntityDB<?> getSelectedItem() {
		if (grid != null) {
			return (CEntityDB<?>) grid.asSingleSelect().getValue();
		}
		return null;
	}

	/** Adds a selection change listener to receive notifications when the grid selection changes */
	public com.vaadin.flow.shared.Registration
			addSelectionChangeListener(com.vaadin.flow.component.ComponentEventListener<SelectionChangeEvent> listener) {
		return addListener(SelectionChangeEvent.class, listener);
	}

	private void createContent() {
<<<<<<< HEAD
		grid = new CGrid<>(CGridEntity.class);
		// get the class from CGridEntity dataprovider
		// grid.addColumn(null);
		// get columns from selectedFields and create columns in the grid
		this.add(grid);
=======
		try {
			if (gridEntity == null) {
				add(new Div("No grid configuration provided"));
				return;
			}
			String serviceBeanName = gridEntity.getDataServiceBeanName();
			if (serviceBeanName == null || serviceBeanName.trim().isEmpty()) {
				add(new Div("No data service bean specified"));
				return;
			}
			// Get the entity class from the service bean
			Class<?> entityClass = getEntityClassFromService(serviceBeanName);
			if (entityClass == null) {
				add(new Div("Could not determine entity class for service: " + serviceBeanName));
				return;
			}
			// Create the grid
			grid = new CGrid(entityClass);
			// Add selection listener to emit signals when selection changes
			grid.asSingleSelect().addValueChangeListener(this::onSelectionChange);
			// Parse selected fields and create columns
			String selectedFields = gridEntity.getSelectedFields();
			List<FieldConfig> fieldConfigs = parseSelectedFields(selectedFields, entityClass);
			// Create columns based on field configurations
			for (FieldConfig fieldConfig : fieldConfigs) {
				createColumnForField(fieldConfig);
			}
			// Load data from the service
			loadDataFromService(serviceBeanName, gridEntity.getProject());
			this.add(grid);
		} catch (Exception e) {
			LOGGER.error("Error creating grid content: {}", e.getMessage(), e);
			add(new Div("Error creating grid: " + e.getMessage()));
		}
	}

	private Class<?> getEntityClassFromService(String serviceBeanName) {
		try {
			if (ApplicationContextProvider.getApplicationContext() == null) {
				LOGGER.warn("ApplicationContext is not available");
				return null;
			}
			Object serviceBean = ApplicationContextProvider.getApplicationContext().getBean(serviceBeanName);
			if (!(serviceBean instanceof CAbstractService)) {
				LOGGER.warn("Service bean {} does not extend CAbstractService", serviceBeanName);
				return null;
			}
			CAbstractService<?> abstractService = (CAbstractService<?>) serviceBean;
			return getEntityClassFromService(abstractService);
		} catch (Exception e) {
			LOGGER.error("Error getting entity class from service {}: {}", serviceBeanName, e.getMessage());
			return null;
		}
	}

	private Class<?> getEntityClassFromService(CAbstractService<?> service) {
		try {
			Class<?> serviceClass = service.getClass();
			if (serviceClass.getName().contains("$$SpringCGLIB$$")) {
				serviceClass = serviceClass.getSuperclass();
			}
			java.lang.reflect.Method getEntityClassMethod = serviceClass.getDeclaredMethod("getEntityClass");
			getEntityClassMethod.setAccessible(true);
			return (Class<?>) getEntityClassMethod.invoke(service);
		} catch (Exception e) {
			LOGGER.debug("Could not get entity class from service: {}", e.getMessage());
			return null;
		}
	}

	private List<FieldConfig> parseSelectedFields(String selectedFields, Class<?> entityClass) {
		List<FieldConfig> fieldConfigs = new ArrayList<>();
		if (selectedFields == null || selectedFields.trim().isEmpty()) {
			return fieldConfigs;
		}
		String[] fieldPairs = selectedFields.split(",");
		for (String fieldPair : fieldPairs) {
			String[] parts = fieldPair.trim().split(":");
			if (parts.length == 2) {
				String fieldName = parts[0].trim();
				try {
					int order = Integer.parseInt(parts[1].trim());
					// Get field information using reflection
					Field field = findField(entityClass, fieldName);
					if (field != null) {
						EntityFieldInfo fieldInfo = CEntityFieldService.createFieldInfo(field);
						fieldConfigs.add(new FieldConfig(fieldInfo, order, field));
					}
				} catch (NumberFormatException e) {
					LOGGER.warn("Invalid order number for field {}: {}", fieldName, parts[1]);
				}
			}
		}
		// Sort by order
		fieldConfigs.sort((a, b) -> Integer.compare(a.getOrder(), b.getOrder()));
		return fieldConfigs;
	}

	private Field findField(Class<?> entityClass, String fieldName) {
		Class<?> currentClass = entityClass;
		while (currentClass != null) {
			try {
				return currentClass.getDeclaredField(fieldName);
			} catch (NoSuchFieldException e) {
				currentClass = currentClass.getSuperclass();
			}
		}
		return null;
	}

	@SuppressWarnings ({
			"unchecked", "rawtypes"
	})
	private void createColumnForField(FieldConfig fieldConfig) {
		Field field = fieldConfig.getField();
		EntityFieldInfo fieldInfo = fieldConfig.getFieldInfo();
		String fieldName = field.getName();
		String displayName = fieldInfo.getDisplayName();
		Class<?> fieldType = field.getType();
		try {
			// Handle different field types using appropriate CGrid methods
			if (CEntityDB.class.isAssignableFrom(fieldType)) {
				// Entity reference - use addEntityColumn for better color support and metadata-based styling
				ValueProvider valueProvider = entity -> {
					try {
						field.setAccessible(true);
						return field.get(entity);
					} catch (Exception e) {
						LOGGER.warn("Error accessing entity field {}: {}", fieldName, e.getMessage());
						return null;
					}
				};
				// Use addEntityColumn for full entity support including colors
				grid.addEntityColumn(valueProvider, displayName, fieldName);
			} else if (Collection.class.isAssignableFrom(fieldType)) {
				// Collection field - use addColumnEntityCollection if it contains entities
				ValueProvider valueProvider = entity -> {
					try {
						field.setAccessible(true);
						Object value = field.get(entity);
						return value instanceof Collection ? (Collection) value : Collections.emptyList();
					} catch (Exception e) {
						LOGGER.warn("Error accessing collection field {}: {}", fieldName, e.getMessage());
						return Collections.emptyList();
					}
				};
				grid.addColumnEntityCollection(valueProvider, displayName);
			} else if (fieldName.toLowerCase().contains("id")
					&& (fieldType == Long.class || fieldType == long.class || fieldType == Integer.class || fieldType == int.class)) {
				// ID fields - use addIdColumn for consistent ID formatting
				ValueProvider valueProvider = entity -> {
					try {
						field.setAccessible(true);
						return field.get(entity);
					} catch (Exception e) {
						LOGGER.warn("Error accessing ID field {}: {}", fieldName, e.getMessage());
						return null;
					}
				};
				grid.addIdColumn(valueProvider, displayName, fieldName);
			} else if (fieldType == Integer.class || fieldType == int.class) {
				// Integer fields - use addIntegerColumn
				ValueProvider valueProvider = entity -> {
					try {
						field.setAccessible(true);
						return (Integer) field.get(entity);
					} catch (Exception e) {
						LOGGER.warn("Error accessing integer field {}: {}", fieldName, e.getMessage());
						return null;
					}
				};
				grid.addIntegerColumn(valueProvider, displayName, fieldName);
			} else if (fieldType == BigDecimal.class) {
				// BigDecimal fields - use addDecimalColumn
				ValueProvider valueProvider = entity -> {
					try {
						field.setAccessible(true);
						return (BigDecimal) field.get(entity);
					} catch (Exception e) {
						LOGGER.warn("Error accessing decimal field {}: {}", fieldName, e.getMessage());
						return null;
					}
				};
				grid.addDecimalColumn(valueProvider, displayName, fieldName);
			} else if (fieldType == LocalDate.class) {
				// LocalDate fields - use addDateColumn
				ValueProvider valueProvider = entity -> {
					try {
						field.setAccessible(true);
						return (LocalDate) field.get(entity);
					} catch (Exception e) {
						LOGGER.warn("Error accessing date field {}: {}", fieldName, e.getMessage());
						return null;
					}
				};
				grid.addDateColumn(valueProvider, displayName, fieldName);
			} else if (fieldType == LocalDateTime.class) {
				// LocalDateTime fields - use addDateTimeColumn
				ValueProvider valueProvider = entity -> {
					try {
						field.setAccessible(true);
						return (LocalDateTime) field.get(entity);
					} catch (Exception e) {
						LOGGER.warn("Error accessing datetime field {}: {}", fieldName, e.getMessage());
						return null;
					}
				};
				grid.addDateTimeColumn(valueProvider, displayName, fieldName);
			} else if (fieldType == Boolean.class || fieldType == boolean.class) {
				// Boolean fields - use addBooleanColumn with appropriate true/false text
				ValueProvider valueProvider = entity -> {
					try {
						field.setAccessible(true);
						return (Boolean) field.get(entity);
					} catch (Exception e) {
						LOGGER.warn("Error accessing boolean field {}: {}", fieldName, e.getMessage());
						return null;
					}
				};
				grid.addBooleanColumn(valueProvider, displayName, "Yes", "No");
			} else if (fieldName.toLowerCase().contains("description") || fieldName.toLowerCase().contains("comment")
					|| (fieldInfo.getMaxLength() > 100)) {
				// Long text fields - use addLongTextColumn
				ValueProvider valueProvider = entity -> {
					try {
						field.setAccessible(true);
						Object value = field.get(entity);
						return value != null ? value.toString() : "";
					} catch (Exception e) {
						LOGGER.warn("Error accessing long text field {}: {}", fieldName, e.getMessage());
						return "";
					}
				};
				grid.addLongTextColumn(valueProvider, displayName, fieldName);
			} else if (fieldType == String.class) {
				// Short text fields - use addShortTextColumn
				ValueProvider valueProvider = entity -> {
					try {
						field.setAccessible(true);
						Object value = field.get(entity);
						return value != null ? value.toString() : "";
					} catch (Exception e) {
						LOGGER.warn("Error accessing text field {}: {}", fieldName, e.getMessage());
						return "";
					}
				};
				grid.addShortTextColumn(valueProvider, displayName, fieldName);
			} else {
				// For any other type, use addEntityColumn which provides metadata-based styling
				ValueProvider valueProvider = entity -> {
					try {
						field.setAccessible(true);
						return field.get(entity);
					} catch (Exception e) {
						LOGGER.warn("Error accessing field {}: {}", fieldName, e.getMessage());
						return null;
					}
				};
				grid.addEntityColumn(valueProvider, displayName, fieldName);
			}
		} catch (Exception e) {
			LOGGER.warn("Failed to create column for field {}, falling back to addColumnByProperty: {}", fieldName, e.getMessage());
			// Fallback to addColumnByProperty for simple property-based columns
			grid.addColumnByProperty(fieldName, displayName);
		}
	}

	@SuppressWarnings ({
			"unchecked", "rawtypes"
	})
	private void loadDataFromService(String serviceBeanName, tech.derbent.projects.domain.CProject project) {
		try {
			if (ApplicationContextProvider.getApplicationContext() == null) {
				LOGGER.warn("ApplicationContext is not available for loading data");
				return;
			}
			Object serviceBean = ApplicationContextProvider.getApplicationContext().getBean(serviceBeanName);
			if (!(serviceBean instanceof CAbstractService)) {
				LOGGER.warn("Service bean {} does not extend CAbstractService", serviceBeanName);
				return;
			}
			CAbstractService service = (CAbstractService) serviceBean;
			// Use pageable to get data - limit to first 1000 records for performance
			PageRequest pageRequest = PageRequest.of(0, 1000);
			List data;
			// Check if this is a project-specific service and filter by the gridEntity's project
			if (service instanceof tech.derbent.abstracts.services.CEntityOfProjectService) {
				tech.derbent.abstracts.services.CEntityOfProjectService projectService =
						(tech.derbent.abstracts.services.CEntityOfProjectService) service;
				LOGGER.debug("Using project-specific service to load data for project: {}", project.getName());
				data = projectService.listByProject(project, pageRequest).getContent();
			} else {
				// For non-project services, use regular list method
				LOGGER.debug("Using regular service to load data (no project filtering)");
				data = service.list(pageRequest).getContent();
			}
			LOGGER.info("Loaded {} records from service {} for project {}", data != null ? data.size() : 0, serviceBeanName, project.getName());
			grid.setItems(data != null ? data : Collections.emptyList());
		} catch (Exception e) {
			LOGGER.error("Error loading data from service {}: {}", serviceBeanName, e.getMessage());
			grid.setItems(Collections.emptyList());
		}
>>>>>>> f47f834b
	}
}<|MERGE_RESOLUTION|>--- conflicted
+++ resolved
@@ -135,13 +135,7 @@
 	}
 
 	private void createContent() {
-<<<<<<< HEAD
-		grid = new CGrid<>(CGridEntity.class);
-		// get the class from CGridEntity dataprovider
-		// grid.addColumn(null);
-		// get columns from selectedFields and create columns in the grid
-		this.add(grid);
-=======
+
 		try {
 			if (gridEntity == null) {
 				add(new Div("No grid configuration provided"));
@@ -444,6 +438,5 @@
 			LOGGER.error("Error loading data from service {}: {}", serviceBeanName, e.getMessage());
 			grid.setItems(Collections.emptyList());
 		}
->>>>>>> f47f834b
 	}
 }