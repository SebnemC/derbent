package tech.derbent.abstracts.services;

import java.time.Clock;
import java.util.List;
import java.util.Optional;

import org.springframework.data.domain.Pageable;
import org.springframework.transaction.annotation.Transactional;

import tech.derbent.abstracts.domains.CEntityOfProject;
import tech.derbent.projects.domain.CProject;

/**
 * CEntityOfProjectService - Abstract service class for entities that extend
 * CEntityOfProject. Layer: Service (MVC) Provides common business logic operations for
 * project-aware entities including validation, creation, and project-based queries with
 * consistent error handling, logging, and proper lazy loading support.
 */
public abstract class CEntityOfProjectService<
	EntityClass extends CEntityOfProject<EntityClass>>
	extends CAbstractNamedEntityService<EntityClass> {

	protected final CEntityOfProjectRepository<EntityClass> projectRepository;

	/**
	 * Constructor for CEntityOfProjectService.
	 * @param repository the repository for data access operations
	 * @param clock      the Clock instance for time-related operations
	 */
	public CEntityOfProjectService(
		final CEntityOfProjectRepository<EntityClass> repository, final Clock clock) {
		super(repository, clock);
		this.projectRepository = repository;
	}

	/**
<<<<<<< HEAD
=======
	 * Override parent count() method to enforce project-based queries. Project-aware
	 * entities should not allow counting all entities regardless of project. Use
	 * countByProject(CProject project) instead.
	 */
	@Override
	public int count() {
		throw new UnsupportedOperationException(
			"Project-aware entities must use countByProject(CProject project) instead of count(). "
				+ "All queries must be scoped to a specific project.");
	}

	/**
>>>>>>> e32af4d8
	 * Counts the number of entities for a specific project.
	 * @param project the project
	 * @return count of entities for the project
	 */
	@Transactional (readOnly = true)
	public long countByProject(final CProject project) {
<<<<<<< HEAD
		LOGGER.info("countByProject called with project: {} for {}",
			project != null ? project.getName() : "null", getClass().getSimpleName());
=======
>>>>>>> e32af4d8

		if (project == null) {
			LOGGER.warn("countByProject called with null project for {}",
				getClass().getSimpleName());
			return 0L;
		}

		try {
			return projectRepository.countByProject(project);
		} catch (final Exception e) {
			LOGGER.error("Error counting entities by project '{}' in {}: {}",
				project.getName(), getClass().getSimpleName(), e.getMessage(), e);
			throw new RuntimeException("Failed to count entities by project", e);
		}
	}

	public EntityClass createEntity(final String name, final CProject project) {

		try {
			final EntityClass entity = newEntity(name, project);
			repository.saveAndFlush(entity);
			return entity;
		} catch (final Exception e) {
			throw new RuntimeException(
				"Failed to create instance of " + getEntityClass().getName(), e);
		}
	}

	/**
<<<<<<< HEAD
	 * Finds entities by project with all relationships eagerly loaded. This is the
	 * standard method for project-based queries that loads all necessary relationships to
	 * prevent LazyInitializationException.
	 * @param project the project to find entities for
	 * @return list of entities with all relationships initialized
	 */
	@Transactional (readOnly = true)
	public List<EntityClass> findEntriesByProject(final CProject project) {
		LOGGER.info("findEntriesByProject called for project: {}",
			project != null ? project.getName() : "null");

		if (project == null) {
			LOGGER.warn("findEntriesByProject called with null project for {}",
=======
	 * Generic method to find all entities by project with proper type safety. This
	 * reduces code duplication across service implementations.
	 * @param project the project to find entities for
	 * @return list of entities for the specified project
	 */
	@Transactional (readOnly = true)
	public List<EntityClass> findAllByProject(final CProject project) {

		if (project == null) {
			LOGGER.warn("findAllByProject called with null project for {}",
>>>>>>> e32af4d8
				getClass().getSimpleName());
			return List.of();
		}

		try {
			final List<EntityClass> entities = projectRepository.findByProject(project);
			// Initialize any additional lazy fields that weren't loaded by the query
			entities.forEach(this::initializeLazyFields);
			return entities;
		} catch (final Exception e) {
<<<<<<< HEAD
			LOGGER.error("Error finding entities by project '{}' in {}: {}",
				project.getName(), getClass().getSimpleName(), e.getMessage(), e);
			throw new RuntimeException("Failed to find entities by project", e);
=======
			LOGGER.error("Error finding all entities by project '{}' in {}: {}",
				project.getName(), getClass().getSimpleName(), e.getMessage(), e);
			throw new RuntimeException("Failed to find all entities by project", e);
>>>>>>> e32af4d8
		}
	}

	/**
	 * Finds entities by project with pagination support. This method supports grid
	 * functionality while maintaining eager loading of all relationships.
	 * @param project  the project
	 * @param pageable pagination information
	 * @return list of entities with loaded relationships
	 */
	@Transactional (readOnly = true)
<<<<<<< HEAD
	public List<EntityClass> findEntriesByProject(final CProject project,
		final Pageable pageable) {
		LOGGER.info("findEntriesByProject called with project: {} and pageable for {}",
			project != null ? project.getName() : "null", getClass().getSimpleName());

		if (project == null) {
			LOGGER.warn("findEntriesByProject called with null project for {}",
=======
	public List<EntityClass> findAllByProject(final CProject project,
		final Pageable pageable) {

		if (project == null) {
			LOGGER.warn("findAllByProject called with null project for {}",
>>>>>>> e32af4d8
				getClass().getSimpleName());
			return List.of();
		}

		try {
			final List<EntityClass> entities =
				projectRepository.findByProject(project, pageable);
			// Initialize any additional lazy fields that weren't loaded by the query
			entities.forEach(this::initializeLazyFields);
			return entities;
		} catch (final Exception e) {
			LOGGER.error(
				"Error finding entities by project '{}' with pagination in {}: {}",
				project.getName(), getClass().getSimpleName(), e.getMessage(), e);
			throw new RuntimeException(
				"Failed to find entities by project with pagination", e);
		}
	}

<<<<<<< HEAD
=======
	@Transactional (readOnly = true)
	public Optional<EntityClass> findByNameAndProject(final String name,
		final CProject project) {

		if ((name == null) || name.trim().isEmpty()) {
			LOGGER.warn("findByNameAndProject() - Name parameter is null or empty");
			return Optional.empty();
		}
		final Optional<EntityClass> status =
			((CEntityOfProjectRepository<EntityClass>) repository)
				.findByNameAndProject(name.trim(), project);
		LOGGER.debug("findByNameAndProject() - Found status: {}", status.isPresent());
		return status;
	}

>>>>>>> e32af4d8
	/**
	 * Gets an entity by ID with all relationships eagerly loaded. This is the standard
	 * method for single entity retrieval that loads all necessary relationships to
	 * prevent LazyInitializationException.
	 * @param id the entity ID
	 * @return optional entity with loaded relationships
	 */
	@Override
	@Transactional (readOnly = true)
	public Optional<EntityClass> getById(final Long id) {

		if (id == null) {
			return Optional.empty();
		}

		try {
<<<<<<< HEAD
			final Optional<EntityClass> entity =
				projectRepository.findByIdWithProjectRelationships(id);
			// With eager loading of small entities, minimal lazy field initialization
			// needed
=======
			final Optional<EntityClass> entity = projectRepository.findById(id);
>>>>>>> e32af4d8
			entity.ifPresent(this::initializeLazyFields);
			return entity;
		} catch (final Exception e) {
			LOGGER.error("Error getting entity by id '{}' in {}: {}", id,
				getClass().getSimpleName(), e.getMessage(), e);
			throw new RuntimeException("Failed to get entity by id", e);
		}
	}

	/**
	 * Minimal lazy field initialization for CEntityOfProject entities. With eager loading
	 * of small entities (status, type, user references), this mainly handles any
	 * remaining complex relationships.
	 * @param entity the entity to initialize
	 */
	@Override
	protected void initializeLazyFields(final EntityClass entity) {

		if (entity == null) {
			return;
		}

		try {
<<<<<<< HEAD
			// Call parent initialization for basic entity relationships
			super.initializeLazyFields(entity);

			// Most relationships are now eager-loaded, minimal initialization needed Only
			// initialize complex collections if present
			if (entity.getProject() != null) {
				initializeLazyRelationship(entity.getProject());
			}
=======
			super.initializeLazyFields(entity);
			initializeLazyRelationship(entity.getProject());
>>>>>>> e32af4d8
		} catch (final Exception e) {
			LOGGER.warn("Error initializing lazy fields for {} with ID: {}",
				getEntityClass().getSimpleName(), entity.getId(), e);
		}
	}

	@Override
	@Transactional
	public EntityClass newEntity() {
		throw new IllegalArgumentException(
			"cannot call newEntity without name and project");
	}

	@Override
	@Transactional
	public EntityClass newEntity(final String name) {
		throw new IllegalArgumentException("cannot call newEntity without project");
	}

	@Transactional
	public EntityClass newEntity(final String name, final CProject project) {

		if ("fail".equals(name)) {
			throw new RuntimeException("This is for testing the error handler");
		}
		// Validate inputs
		validateEntityName(name);

		try {
			final Object instance =
				getEntityClass().getDeclaredConstructor(String.class, CProject.class)
					.newInstance(name, project);

			if (!getEntityClass().isInstance(instance)) {
				throw new IllegalStateException("Created object is not instance of T");
			}
			@SuppressWarnings ("unchecked")
			final EntityClass entity = ((EntityClass) instance);
			return entity;
		} catch (final Exception e) {
			throw new RuntimeException(
				"Failed to create instance of " + getEntityClass().getName(), e);
		}
	}
}<|MERGE_RESOLUTION|>--- conflicted
+++ resolved
@@ -34,32 +34,14 @@
 	}
 
 	/**
-<<<<<<< HEAD
-=======
-	 * Override parent count() method to enforce project-based queries. Project-aware
-	 * entities should not allow counting all entities regardless of project. Use
-	 * countByProject(CProject project) instead.
-	 */
-	@Override
-	public int count() {
-		throw new UnsupportedOperationException(
-			"Project-aware entities must use countByProject(CProject project) instead of count(). "
-				+ "All queries must be scoped to a specific project.");
-	}
-
-	/**
->>>>>>> e32af4d8
 	 * Counts the number of entities for a specific project.
 	 * @param project the project
 	 * @return count of entities for the project
 	 */
 	@Transactional (readOnly = true)
 	public long countByProject(final CProject project) {
-<<<<<<< HEAD
 		LOGGER.info("countByProject called with project: {} for {}",
 			project != null ? project.getName() : "null", getClass().getSimpleName());
-=======
->>>>>>> e32af4d8
 
 		if (project == null) {
 			LOGGER.warn("countByProject called with null project for {}",
@@ -89,7 +71,6 @@
 	}
 
 	/**
-<<<<<<< HEAD
 	 * Finds entities by project with all relationships eagerly loaded. This is the
 	 * standard method for project-based queries that loads all necessary relationships to
 	 * prevent LazyInitializationException.
@@ -103,18 +84,6 @@
 
 		if (project == null) {
 			LOGGER.warn("findEntriesByProject called with null project for {}",
-=======
-	 * Generic method to find all entities by project with proper type safety. This
-	 * reduces code duplication across service implementations.
-	 * @param project the project to find entities for
-	 * @return list of entities for the specified project
-	 */
-	@Transactional (readOnly = true)
-	public List<EntityClass> findAllByProject(final CProject project) {
-
-		if (project == null) {
-			LOGGER.warn("findAllByProject called with null project for {}",
->>>>>>> e32af4d8
 				getClass().getSimpleName());
 			return List.of();
 		}
@@ -125,15 +94,9 @@
 			entities.forEach(this::initializeLazyFields);
 			return entities;
 		} catch (final Exception e) {
-<<<<<<< HEAD
 			LOGGER.error("Error finding entities by project '{}' in {}: {}",
 				project.getName(), getClass().getSimpleName(), e.getMessage(), e);
 			throw new RuntimeException("Failed to find entities by project", e);
-=======
-			LOGGER.error("Error finding all entities by project '{}' in {}: {}",
-				project.getName(), getClass().getSimpleName(), e.getMessage(), e);
-			throw new RuntimeException("Failed to find all entities by project", e);
->>>>>>> e32af4d8
 		}
 	}
 
@@ -145,7 +108,6 @@
 	 * @return list of entities with loaded relationships
 	 */
 	@Transactional (readOnly = true)
-<<<<<<< HEAD
 	public List<EntityClass> findEntriesByProject(final CProject project,
 		final Pageable pageable) {
 		LOGGER.info("findEntriesByProject called with project: {} and pageable for {}",
@@ -153,13 +115,6 @@
 
 		if (project == null) {
 			LOGGER.warn("findEntriesByProject called with null project for {}",
-=======
-	public List<EntityClass> findAllByProject(final CProject project,
-		final Pageable pageable) {
-
-		if (project == null) {
-			LOGGER.warn("findAllByProject called with null project for {}",
->>>>>>> e32af4d8
 				getClass().getSimpleName());
 			return List.of();
 		}
@@ -179,24 +134,6 @@
 		}
 	}
 
-<<<<<<< HEAD
-=======
-	@Transactional (readOnly = true)
-	public Optional<EntityClass> findByNameAndProject(final String name,
-		final CProject project) {
-
-		if ((name == null) || name.trim().isEmpty()) {
-			LOGGER.warn("findByNameAndProject() - Name parameter is null or empty");
-			return Optional.empty();
-		}
-		final Optional<EntityClass> status =
-			((CEntityOfProjectRepository<EntityClass>) repository)
-				.findByNameAndProject(name.trim(), project);
-		LOGGER.debug("findByNameAndProject() - Found status: {}", status.isPresent());
-		return status;
-	}
-
->>>>>>> e32af4d8
 	/**
 	 * Gets an entity by ID with all relationships eagerly loaded. This is the standard
 	 * method for single entity retrieval that loads all necessary relationships to
@@ -213,14 +150,9 @@
 		}
 
 		try {
-<<<<<<< HEAD
-			final Optional<EntityClass> entity =
-				projectRepository.findByIdWithProjectRelationships(id);
+			final Optional<EntityClass> entity = projectRepository.findById(id);
 			// With eager loading of small entities, minimal lazy field initialization
 			// needed
-=======
-			final Optional<EntityClass> entity = projectRepository.findById(id);
->>>>>>> e32af4d8
 			entity.ifPresent(this::initializeLazyFields);
 			return entity;
 		} catch (final Exception e) {
@@ -244,7 +176,6 @@
 		}
 
 		try {
-<<<<<<< HEAD
 			// Call parent initialization for basic entity relationships
 			super.initializeLazyFields(entity);
 
@@ -253,10 +184,6 @@
 			if (entity.getProject() != null) {
 				initializeLazyRelationship(entity.getProject());
 			}
-=======
-			super.initializeLazyFields(entity);
-			initializeLazyRelationship(entity.getProject());
->>>>>>> e32af4d8
 		} catch (final Exception e) {
 			LOGGER.warn("Error initializing lazy fields for {} with ID: {}",
 				getEntityClass().getSimpleName(), entity.getId(), e);
