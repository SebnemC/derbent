package tech.derbent.base.utils;

import java.awt.Graphics2D;
import java.awt.Image;
import java.awt.RenderingHints;
import java.awt.image.BufferedImage;
import java.io.ByteArrayInputStream;
import java.io.ByteArrayOutputStream;
import java.io.IOException;

import javax.imageio.ImageIO;

import org.slf4j.Logger;
import org.slf4j.LoggerFactory;

/**
 * Utility class for image processing operations including resizing, format conversion, and validation. Follows coding
 * guidelines by using proper logging, validation, and exception handling.
 */
public final class CImageUtils {

    private static final Logger LOGGER = LoggerFactory.getLogger(CImageUtils.class);

    /** Standard profile picture width in pixels */
    public static final int PROFILE_PICTURE_WIDTH = 100;

    /** Standard profile picture height in pixels */
    public static final int PROFILE_PICTURE_HEIGHT = 100;

    /** Maximum allowed image file size in bytes (5MB) */
    public static final long MAX_IMAGE_SIZE = 5 * 1024 * 1024;

    /** Supported image formats */
    public static final String[] SUPPORTED_FORMATS = { "jpg", "jpeg", "png", "gif" };

    /**
     * Creates a data URL from image bytes for display in HTML components.
     * 
     * @param imageData
     *            Image data as byte array
     * @return Data URL string for use in img src attribute
     */
    public static String createDataUrl(final byte[] imageData) {
        LOGGER.debug("CImageUtils.createDataUrl called with {} bytes", imageData != null ? imageData.length : 0);

        if ((imageData == null) || (imageData.length == 0)) {
            LOGGER.debug("Image data is null or empty, returning null");
            return null;
        }
        
<<<<<<< HEAD
        // Detect image type based on content
        String mimeType = detectImageMimeType(imageData);
        LOGGER.debug("Detected MIME type: {}", mimeType);
        
        // Convert byte array to base64
        final String base64Image = java.util.Base64.getEncoder().encodeToString(imageData);
        String dataUrl = "data:" + mimeType + ";base64," + base64Image;
        LOGGER.debug("Created data URL with length: {}", dataUrl.length());
        return dataUrl;
=======
        // Detect MIME type based on data content
        String mimeType = "image/jpeg"; // Default for processed images
        
        // Check if it's SVG data by looking for SVG markers
        if (imageData.length > 4) {
            final String dataStart = new String(imageData, 0, Math.min(100, imageData.length)).toLowerCase();
            if (dataStart.contains("<svg") || dataStart.startsWith("<?xml")) {
                mimeType = "image/svg+xml";
            }
        }
        
        // Convert byte array to base64
        final String base64Image = java.util.Base64.getEncoder().encodeToString(imageData);
        return "data:" + mimeType + ";base64," + base64Image;
>>>>>>> 388ebc08
    }

    /**
     * Gets the default profile picture data URL.
     * 
     * @return Data URL for default user icon
     */
    public static String getDefaultProfilePictureDataUrl() {
        // SVG data for default user icon - same as used in CUserProfileDialog
        return "data:image/svg+xml;base64,PHN2ZyB4bWxucz0iaHR0cDovL3d3dy53My5vcmcvMjAwMC9zdmciIHdpZHRoPSIxMDAiIGhlaWdodD0iMTAwIiB2aWV3Qm94PSIwIDAgMTAwIDEwMCI+PGNpcmNsZSBjeD0iNTAiIGN5PSI1MCIgcj0iNTAiIGZpbGw9IiNmNWY1ZjUiLz48Y2lyY2xlIGN4PSI1MCIgY3k9IjM1IiByPSIxNSIgZmlsbD0iIzk5OTk5OSIvPjxwYXRoIGQ9Im0yNSA3NWMwLTE0IDExLTI1IDI1LTI1czI1IDExIDI1IDI1IiBmaWxsPSIjOTk5OTk5Ii8+PC9zdmc+";
    }

    /**
     * Detects the MIME type of image data based on content headers.
     * 
     * @param imageData
     *            Image data as byte array
     * @return MIME type string (e.g., "image/jpeg", "image/png", "image/svg+xml")
     */
    private static String detectImageMimeType(final byte[] imageData) {
        if ((imageData == null) || (imageData.length < 4)) {
            return "image/jpeg"; // Default fallback
        }
        
        // Check for SVG (starts with "<svg" or "<?xml")
        String start = new String(imageData, 0, Math.min(20, imageData.length)).toLowerCase();
        if (start.contains("<svg") || start.contains("<?xml")) {
            return "image/svg+xml";
        }
        
        // Check for PNG signature (89 50 4E 47)
        if (imageData.length >= 4 && 
            (imageData[0] & 0xFF) == 0x89 && 
            (imageData[1] & 0xFF) == 0x50 && 
            (imageData[2] & 0xFF) == 0x4E && 
            (imageData[3] & 0xFF) == 0x47) {
            return "image/png";
        }
        
        // Check for JPEG signature (FF D8)
        if (imageData.length >= 2 && 
            (imageData[0] & 0xFF) == 0xFF && 
            (imageData[1] & 0xFF) == 0xD8) {
            return "image/jpeg";
        }
        
        // Check for GIF signature (GIF87a or GIF89a)
        if (imageData.length >= 6) {
            String gifStart = new String(imageData, 0, 6);
            if (gifStart.startsWith("GIF87a") || gifStart.startsWith("GIF89a")) {
                return "image/gif";
            }
        }
        
        // Check for WebP signature (RIFF...WEBP)
        if (imageData.length >= 12) {
            String riffStart = new String(imageData, 0, 4);
            String webpCheck = new String(imageData, 8, 4);
            if ("RIFF".equals(riffStart) && "WEBP".equals(webpCheck)) {
                return "image/webp";
            }
        }
        
        // Default fallback to JPEG
        return "image/jpeg";
    }

    /**
     * Extracts file extension from filename.
     * 
     * @param fileName
     *            File name to extract extension from
     * @return File extension in lowercase, or empty string if no extension found
     */
    private static String getFileExtension(final String fileName) {

        if ((fileName == null) || fileName.trim().isEmpty()) {
            return "";
        }
        final int lastDotIndex = fileName.lastIndexOf('.');

        if ((lastDotIndex > 0) && (lastDotIndex < (fileName.length() - 1))) {
            return fileName.substring(lastDotIndex + 1).toLowerCase();
        }
        return "";
    }

    /**
     * Resizes an image to the specified dimensions with high quality scaling.
     * 
     * @param imageData
     *            Original image data as byte array
     * @param targetWidth
     *            Target width in pixels
     * @param targetHeight
     *            Target height in pixels
     * @return Resized image data as byte array in JPEG format
     * @throws IOException
     *             if image processing fails
     */
    public static byte[] resizeImage(final byte[] imageData, final int targetWidth, final int targetHeight)
            throws IOException {
        LOGGER.info("CImageUtils.resizeImage called with targetWidth={}, targetHeight={}", targetWidth, targetHeight);

        if ((imageData == null) || (imageData.length == 0)) {
            throw new IllegalArgumentException("Image data cannot be null or empty");
        }

        if ((targetWidth <= 0) || (targetHeight <= 0)) {
            throw new IllegalArgumentException("Target dimensions must be positive");
        }

        try {
            // Read original image
            final ByteArrayInputStream inputStream = new ByteArrayInputStream(imageData);
            final BufferedImage originalImage = ImageIO.read(inputStream);

            if (originalImage == null) {
                throw new IOException("Unable to read image data - unsupported format");
            }
            LOGGER.debug("Original image dimensions: {}x{}", originalImage.getWidth(), originalImage.getHeight());
            // Create resized image with high quality
            final BufferedImage resizedImage = new BufferedImage(targetWidth, targetHeight, BufferedImage.TYPE_INT_RGB);
            final Graphics2D graphics2D = resizedImage.createGraphics();
            graphics2D.setRenderingHint(RenderingHints.KEY_INTERPOLATION, RenderingHints.VALUE_INTERPOLATION_BILINEAR);
            graphics2D.setRenderingHint(RenderingHints.KEY_RENDERING, RenderingHints.VALUE_RENDER_QUALITY);
            graphics2D.setRenderingHint(RenderingHints.KEY_ANTIALIASING, RenderingHints.VALUE_ANTIALIAS_ON);
            // Scale and draw the image
            final Image scaledImage = originalImage.getScaledInstance(targetWidth, targetHeight, Image.SCALE_SMOOTH);
            graphics2D.drawImage(scaledImage, 0, 0, null);
            graphics2D.dispose();
            // Convert to byte array in JPEG format
            final ByteArrayOutputStream outputStream = new ByteArrayOutputStream();
            ImageIO.write(resizedImage, "jpg", outputStream);
            final byte[] resizedImageData = outputStream.toByteArray();
            LOGGER.info("Image resized successfully from {} bytes to {} bytes", imageData.length,
                    resizedImageData.length);
            return resizedImageData;
        } catch (final IOException e) {
            LOGGER.error("Failed to resize image", e);
            throw new IOException("Failed to resize image: " + e.getMessage(), e);
        }
    }

    /**
     * Resizes an image to standard profile picture dimensions.
     * 
     * @param imageData
     *            Original image data as byte array
     * @return Resized image data as byte array in JPEG format
     * @throws IOException
     *             if image processing fails
     */
    public static byte[] resizeToProfilePicture(final byte[] imageData) throws IOException {
        // LOGGER.info("CImageUtils.resizeToProfilePicture called");
        return resizeImage(imageData, PROFILE_PICTURE_WIDTH, PROFILE_PICTURE_HEIGHT);
    }

    /**
     * Validates image data for profile picture usage.
     * 
     * @param imageData
     *            Image data to validate
     * @param fileName
     *            Original file name for format validation
     * @throws IllegalArgumentException
     *             if validation fails
     */
    public static void validateImageData(final byte[] imageData, final String fileName) {
        LOGGER.info("CImageUtils.validateImageData called with fileName={}", fileName);

        if ((imageData == null) || (imageData.length == 0)) {
            throw new IllegalArgumentException("Image data cannot be null or empty");
        }

        if (imageData.length > MAX_IMAGE_SIZE) {
            throw new IllegalArgumentException(String.format(
                    "Image size (%d bytes) exceeds maximum allowed size (%d bytes)", imageData.length, MAX_IMAGE_SIZE));
        }

        if ((fileName == null) || fileName.trim().isEmpty()) {
            throw new IllegalArgumentException("File name cannot be null or empty");
        }
        // Validate file format
        final String fileExtension = getFileExtension(fileName);
        boolean isSupported = false;

        for (final String format : SUPPORTED_FORMATS) {

            if (format.equalsIgnoreCase(fileExtension)) {
                isSupported = true;
                break;
            }
        }

        if (!isSupported) {
            throw new IllegalArgumentException(String.format("Unsupported image format: %s. Supported formats: %s",
                    fileExtension, String.join(", ", SUPPORTED_FORMATS)));
        }

        // Try to read the image to validate it's a valid image file
        try {
            final ByteArrayInputStream inputStream = new ByteArrayInputStream(imageData);
            final BufferedImage image = ImageIO.read(inputStream);

            if (image == null) {
                throw new IllegalArgumentException("Invalid image data - cannot read image");
            }
        } catch (final IOException e) {
            throw new IllegalArgumentException("Invalid image data: " + e.getMessage(), e);
        }
        LOGGER.debug("Image validation successful for file: {}", fileName);
    }

    private CImageUtils() {
        // Utility class - prevent instantiation
    }
}<|MERGE_RESOLUTION|>--- conflicted
+++ resolved
@@ -48,8 +48,6 @@
             return null;
         }
         
-<<<<<<< HEAD
-        // Detect image type based on content
         String mimeType = detectImageMimeType(imageData);
         LOGGER.debug("Detected MIME type: {}", mimeType);
         
@@ -58,22 +56,7 @@
         String dataUrl = "data:" + mimeType + ";base64," + base64Image;
         LOGGER.debug("Created data URL with length: {}", dataUrl.length());
         return dataUrl;
-=======
-        // Detect MIME type based on data content
-        String mimeType = "image/jpeg"; // Default for processed images
-        
-        // Check if it's SVG data by looking for SVG markers
-        if (imageData.length > 4) {
-            final String dataStart = new String(imageData, 0, Math.min(100, imageData.length)).toLowerCase();
-            if (dataStart.contains("<svg") || dataStart.startsWith("<?xml")) {
-                mimeType = "image/svg+xml";
-            }
-        }
-        
-        // Convert byte array to base64
-        final String base64Image = java.util.Base64.getEncoder().encodeToString(imageData);
-        return "data:" + mimeType + ";base64," + base64Image;
->>>>>>> 388ebc08
+
     }
 
     /**
