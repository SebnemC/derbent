-- =====================================================================
-- COMPREHENSIVE SAMPLE DATA INITIALIZATION FOR DERBENT APPLICATION
-- =====================================================================
-- This script initializes the database with comprehensive sample data
-- for project management, activity tracking, and resource management.
-- 
-- CODING RULES COMPLIANCE:
-- - Passwords are always 'test123' for all users
-- - At least 10 items for every view/entity type
-- - Examples for every project × company × task type combination
-- - Proper relational order to avoid constraint errors
-- - PostgreSQL-only configuration
-- - Tables deleted at top before inserting values
-- =====================================================================

-- =====================================================================
-- TABLE CLEANUP - DELETE ALL EXISTING DATA AND CONSTRAINTS
-- =====================================================================

-- Disable foreign key checks temporarily for PostgreSQL
SET session_replication_role = replica;

-- Delete data from junction tables first
DELETE FROM cmeeting_participants;

-- Delete data from dependent tables (in reverse dependency order)
DELETE FROM cactivity;
DELETE FROM cmeeting;
DELETE FROM crisk;

-- Delete data from main entity tables
DELETE FROM cproject;
DELETE FROM cuser;
DELETE FROM ccompany;

-- Delete data from lookup tables
DELETE FROM cactivitytype;
DELETE FROM cactivitystatus;
DELETE FROM cactivitypriority;
DELETE FROM cmeetingtype;
DELETE FROM cusertype;

SET session_replication_role = DEFAULT;

-- Reset sequences to start from 1
-- Reset 'cuser_user_id_seq'
DO '
BEGIN
    IF EXISTS (
        SELECT 1
        FROM pg_class c
        JOIN pg_namespace n ON n.oid = c.relnamespace
        WHERE c.relkind = ''S'' AND c.relname = ''cuser_user_id_seq''
    ) THEN
        EXECUTE ''SELECT setval(''''cuser_user_id_seq'''', 1, false)'';
    END IF;
END;
';

-- Reset 'cproject_project_id_seq'
DO '
BEGIN
    IF EXISTS (
        SELECT 1
        FROM pg_class c
        JOIN pg_namespace n ON n.oid = c.relnamespace
        WHERE c.relkind = ''S'' AND c.relname = ''cproject_project_id_seq''
    ) THEN
        EXECUTE ''SELECT setval(''''cproject_project_id_seq'''', 1, false)'';
    END IF;
END;
';

-- Reset 'ctask_task_id_seq'
DO '
BEGIN
    IF EXISTS (
        SELECT 1
        FROM pg_class c
        JOIN pg_namespace n ON n.oid = c.relnamespace
        WHERE c.relkind = ''S'' AND c.relname = ''ctask_task_id_seq''
    ) THEN
        EXECUTE ''SELECT setval(''''ctask_task_id_seq'''', 1, false)'';
    END IF;
END;
';

-- Reset 'cstatus_status_id_seq'
DO '
BEGIN
    IF EXISTS (
        SELECT 1
        FROM pg_class c
        JOIN pg_namespace n ON n.oid = c.relnamespace
        WHERE c.relkind = ''S'' AND c.relname = ''cstatus_status_id_seq''
    ) THEN
        EXECUTE ''SELECT setval(''''cstatus_status_id_seq'''', 1, false)'';
    END IF;
END;
';


-- =====================================================================
-- BASIC LOOKUP TABLES (No foreign key dependencies)
-- =====================================================================

-- Insert sample user types (foundation for user classification) - AT LEAST 10 ITEMS
INSERT INTO cusertype (name, description) VALUES 
('Administrator', 'System administrators with full access'),
('Project Manager', 'Project managers and team leads'),
('Senior Developer', 'Senior software developers and architects'),
('Developer', 'Software developers and engineers'),
('QA Engineer', 'Quality assurance and testing specialists'),
('UI/UX Designer', 'User interface and experience designers'),
('Business Analyst', 'Business and system analysts'),
('DevOps Engineer', 'DevOps and infrastructure specialists'),
('Product Owner', 'Product owners responsible for product vision and backlog'),
('Scrum Master', 'Agile coaches and scrum masters'),
('Technical Writer', 'Technical documentation specialists'),
('Database Administrator', 'Database specialists and administrators'),
('Security Engineer', 'Cybersecurity and information security specialists'),
('Cloud Architect', 'Cloud infrastructure and solution architects'),
('Data Scientist', 'Data analysis and machine learning specialists');

-- Insert sample activity types (categorizes different types of work) - AT LEAST 10 ITEMS
INSERT INTO cactivitytype (name, description) VALUES 
('Epic', 'Large feature or business initiative spanning multiple sprints'),
('User Story', 'Feature from end-user perspective with acceptance criteria'),
('Task', 'General development or operational task'),
('Bug', 'Software defect that needs to be fixed'),
('Research', 'Research and investigation activities'),
('Documentation', 'Technical and user documentation work'),
('Meeting', 'Team meetings, planning sessions, and discussions'),
('Testing', 'Quality assurance and testing activities'),
('Deployment', 'Software deployment and release activities'),
('Maintenance', 'System maintenance and support activities'),
('Security Review', 'Security assessment and vulnerability analysis'),
('Performance Optimization', 'Performance tuning and optimization tasks'),
('Code Review', 'Peer code review and quality assessment'),
('Infrastructure', 'Infrastructure setup and maintenance'),
('Training', 'Team training and knowledge transfer activities');


-- Insert sample activity statuses (workflow states) - AT LEAST 10 ITEMS
INSERT INTO cactivitystatus (name, description, color, is_final, sort_order) VALUES 
('BACKLOG', 'Items waiting to be prioritized and planned', '#9E9E9E', FALSE, 1),
('TODO', 'Ready to start - all prerequisites met', '#2196F3', FALSE, 2),
('IN_PROGRESS', 'Currently being worked on', '#FF9800', FALSE, 3),
('CODE_REVIEW', 'Code completed, awaiting review', '#9C27B0', FALSE, 4),
('TESTING', 'Under quality assurance testing', '#3F51B5', FALSE, 5),
('BLOCKED', 'Cannot proceed due to external dependencies', '#F44336', FALSE, 6),
('DONE', 'Successfully completed and delivered', '#4CAF50', TRUE, 7),
('CANCELLED', 'Work cancelled or deemed unnecessary', '#607D8B', TRUE, 8),
('REJECTED', 'Did not meet acceptance criteria', '#795548', TRUE, 9),
('ON_HOLD', 'Temporarily paused pending decisions', '#FF5722', FALSE, 10),
('READY_FOR_DEPLOY', 'Approved and ready for deployment', '#8BC34A', FALSE, 11),
('IN_REVIEW', 'Under business or technical review', '#E91E63', FALSE, 12);

-- Insert sample activity priorities (business importance levels) - AT LEAST 10 ITEMS
INSERT INTO cactivitypriority (name, description, priority_level, color, is_default) VALUES 
('BLOCKER', 'Critical blocker - stops all work', 1, '#B71C1C', FALSE),
('CRITICAL', 'Critical priority - immediate attention required', 2, '#F44336', FALSE),
('HIGH', 'High priority - important for current sprint', 3, '#FF9800', FALSE),
('MEDIUM', 'Medium priority - normal task', 4, '#2196F3', TRUE),
('LOW', 'Low priority - can be deferred to next sprint', 5, '#4CAF50', FALSE),
('TRIVIAL', 'Minor improvement - nice to have', 6, '#9E9E9E', FALSE),
('URGENT', 'Urgent but not blocking - needs quick attention', 7, '#E91E63', FALSE),
('IMPORTANT', 'Important for business goals', 8, '#9C27B0', FALSE),
('ENHANCEMENT', 'Feature enhancement or improvement', 9, '#00BCD4', FALSE),
('NICE_TO_HAVE', 'Good to have but not essential', 10, '#CDDC39', FALSE);

-- =====================================================================
-- COMPANIES (Independent entities) - AT LEAST 10 ITEMS
-- =====================================================================

-- Insert sample companies (client organizations and partners)
INSERT INTO ccompany (
    name, description, address, phone, email, website, tax_number, enabled
) VALUES 
('TechCorp Solutions Ltd.', 'Leading enterprise software development company specializing in cloud-native applications and microservices architecture', '456 Innovation Plaza, Silicon Valley, CA 94087', '+1-555-0101', 'info@techcorp-solutions.com', 'https://www.techcorp-solutions.com', 'US-TAX-2025-001', TRUE),
('Digital Innovations Inc.', 'Cutting-edge digital transformation consultancy focusing on AI, blockchain, and IoT solutions', '789 Future Tech Center, Austin, TX 78701', '+1-555-0202', 'contact@digital-innovations.com', 'https://www.digital-innovations.com', 'US-TAX-2025-002', TRUE),
('CloudFirst Systems', 'Cloud infrastructure and DevOps automation specialists providing scalable solutions', '321 Cloud Street, Seattle, WA 98101', '+1-555-0303', 'hello@cloudfirst-systems.com', 'https://www.cloudfirst-systems.com', 'US-TAX-2025-003', TRUE),
('AgileWorks Consulting', 'Agile transformation and project management consultancy with certified Scrum Masters', '654 Agile Avenue, Denver, CO 80202', '+1-555-0404', 'team@agileworks-consulting.com', 'https://www.agileworks-consulting.com', 'US-TAX-2025-004', TRUE),
('StartupHub Accelerator', 'Early-stage startup incubator and venture capital fund', '987 Startup Boulevard, New York, NY 10001', '+1-555-0505', 'ventures@startuphub-accelerator.com', 'https://www.startuphub-accelerator.com', 'US-TAX-2025-005', TRUE),
('DataFlow Analytics', 'Big data analytics and machine learning consulting firm', '123 Data Drive, San Francisco, CA 94105', '+1-555-0606', 'insights@dataflow-analytics.com', 'https://www.dataflow-analytics.com', 'US-TAX-2025-006', TRUE),
('SecureShield Technologies', 'Cybersecurity services and penetration testing specialists', '456 Security Boulevard, Washington, DC 20001', '+1-555-0707', 'security@secureshield-tech.com', 'https://www.secureshield-tech.com', 'US-TAX-2025-007', TRUE),
('MobileFirst Solutions', 'Mobile app development and cross-platform solution providers', '789 Mobile Way, Los Angeles, CA 90210', '+1-555-0808', 'apps@mobilefirst-solutions.com', 'https://www.mobilefirst-solutions.com', 'US-TAX-2025-008', TRUE),
('GreenTech Innovations', 'Sustainable technology and environmental solutions company', '321 Green Valley Road, Portland, OR 97201', '+1-555-0909', 'eco@greentech-innovations.com', 'https://www.greentech-innovations.com', 'US-TAX-2025-009', TRUE),
('FinanceFlow Systems', 'Financial technology and blockchain-based payment solutions', '654 Finance Street, Chicago, IL 60601', '+1-555-1010', 'payments@financeflow-systems.com', 'https://www.financeflow-systems.com', 'US-TAX-2025-010', TRUE),
('HealthTech Partners', 'Healthcare technology and medical device integration services', '987 Health Plaza, Boston, MA 02101', '+1-555-1111', 'health@healthtech-partners.com', 'https://www.healthtech-partners.com', 'US-TAX-2025-011', TRUE),
('EduCloud Learning', 'Educational technology and e-learning platform development', '123 Education Avenue, Philadelphia, PA 19101', '+1-555-1212', 'learn@educloud-learning.com', 'https://www.educloud-learning.com', 'US-TAX-2025-012', FALSE);

-- =====================================================================
-- USERS (Depends on cusertype) - AT LEAST 10 ITEMS per type coverage
-- =====================================================================
-- Insert sample users with diverse roles and realistic data
-- PASSWORD RULE: All passwords are 'test123' (hashed: $2a$10$92IXUNpkjO0rOQ5byMi.Ye4oKoEa3Ro9llC/.og/at2uheWG/igi.)
-- OR ? '$2a$10$eBLr1ru7O8ZYEaAnRaNIMeQQf.eb7O/h3wW43bC7Z9ZxVusUdCVXu'
INSERT INTO cuser (
    created_date, email, enabled, lastname, login, name, password, phone, roles, last_modified_date, cusertype_id, user_role, profile_picture_data
) VALUES 
-- System Administrator
('2025-01-15 08:00:00', 'admin@derbent.tech', TRUE, 'Administrator', 'admin', 'System', 
 '$2a$10$eBLr1ru7O8ZYEaAnRaNIMeQQf.eb7O/h3wW43bC7Z9ZxVusUdCVXu', '+1-555-0001', 'ADMIN,USER', '2025-01-15 08:00:00', 1, 'TEAM_MEMBER', NULL),

-- Project Managers (at least 3)
('2025-01-15 09:00:00', 'sarah.johnson@derbent.tech', TRUE, 'Johnson', 'sarah.johnson', 'Sarah', 
 '$2a$10$eBLr1ru7O8ZYEaAnRaNIMeQQf.eb7O/h3wW43bC7Z9ZxVusUdCVXu', '+1-555-1001', 'MANAGER,USER', '2025-01-15 09:00:00', 2, 'TEAM_MEMBER', NULL),
('2025-01-15 09:15:00', 'michael.chen@derbent.tech', TRUE, 'Chen', 'michael.chen', 'Michael', 
 '$2a$10$eBLr1ru7O8ZYEaAnRaNIMeQQf.eb7O/h3wW43bC7Z9ZxVusUdCVXu', '+1-555-1002', 'MANAGER,USER', '2025-01-15 09:15:00', 2, 'TEAM_MEMBER', NULL),
('2025-01-15 09:30:00', 'rachel.martinez@derbent.tech', TRUE, 'Martinez', 'rachel.martinez', 'Rachel', 
 '$2a$10$eBLr1ru7O8ZYEaAnRaNIMeQQf.eb7O/h3wW43bC7Z9ZxVusUdCVXu', '+1-555-1003', 'MANAGER,USER', '2025-01-15 09:30:00', 2, 'TEAM_MEMBER', NULL),

-- Senior Developers (at least 4)
('2025-01-15 10:00:00', 'alex.rodriguez@derbent.tech', TRUE, 'Rodriguez', 'alex.rodriguez', 'Alex', 
 '$2a$10$eBLr1ru7O8ZYEaAnRaNIMeQQf.eb7O/h3wW43bC7Z9ZxVusUdCVXu', '+1-555-2001', 'SENIOR_DEV,USER', '2025-01-15 10:00:00', 3, 'TEAM_MEMBER', NULL),
('2025-01-15 10:15:00', 'emma.wilson@derbent.tech', TRUE, 'Wilson', 'emma.wilson', 'Emma', 
 '$2a$10$eBLr1ru7O8ZYEaAnRaNIMeQQf.eb7O/h3wW43bC7Z9ZxVusUdCVXu', '+1-555-2002', 'SENIOR_DEV,USER', '2025-01-15 10:15:00', 3, 'TEAM_MEMBER', NULL),
('2025-01-15 10:30:00', 'kevin.thompson@derbent.tech', TRUE, 'Thompson', 'kevin.thompson', 'Kevin', 
 '$2a$10$eBLr1ru7O8ZYEaAnRaNIMeQQf.eb7O/h3wW43bC7Z9ZxVusUdCVXu', '+1-555-2003', 'SENIOR_DEV,USER', '2025-01-15 10:30:00', 3, 'TEAM_MEMBER', NULL),
('2025-01-15 10:45:00', 'nina.patel@derbent.tech', TRUE, 'Patel', 'nina.patel', 'Nina', 
 '$2a$10$eBLr1ru7O8ZYEaAnRaNIMeQQf.eb7O/h3wW43bC7Z9ZxVusUdCVXu', '+1-555-2004', 'SENIOR_DEV,USER', '2025-01-15 10:45:00', 3, 'TEAM_MEMBER', NULL),

-- Developers (at least 4)
('2025-01-15 11:00:00', 'david.kim@derbent.tech', TRUE, 'Kim', 'david.kim', 'David', 
 '$2a$10$eBLr1ru7O8ZYEaAnRaNIMeQQf.eb7O/h3wW43bC7Z9ZxVusUdCVXu', '+1-555-3001', 'DEVELOPER,USER', '2025-01-15 11:00:00', 4, 'TEAM_MEMBER', NULL),
('2025-01-15 11:15:00', 'lisa.patel@derbent.tech', TRUE, 'Patel', 'lisa.patel', 'Lisa', 
 '$2a$10$eBLr1ru7O8ZYEaAnRaNIMeQQf.eb7O/h3wW43bC7Z9ZxVusUdCVXu', '+1-555-3002', 'DEVELOPER,USER', '2025-01-15 11:15:00', 4, 'TEAM_MEMBER', NULL),
('2025-01-15 11:30:00', 'carlos.rivera@derbent.tech', TRUE, 'Rivera', 'carlos.rivera', 'Carlos', 
 '$2a$10$eBLr1ru7O8ZYEaAnRaNIMeQQf.eb7O/h3wW43bC7Z9ZxVusUdCVXu', '+1-555-3003', 'DEVELOPER,USER', '2025-01-15 11:30:00', 4, 'TEAM_MEMBER', NULL),
('2025-01-15 11:45:00', 'amanda.smith@derbent.tech', TRUE, 'Smith', 'amanda.smith', 'Amanda', 
 '$2a$10$eBLr1ru7O8ZYEaAnRaNIMeQQf.eb7O/h3wW43bC7Z9ZxVusUdCVXu', '+1-555-3004', 'DEVELOPER,USER', '2025-01-15 11:45:00', 4, 'TEAM_MEMBER', NULL),

-- QA Engineers (at least 3)
('2025-01-15 12:00:00', 'james.taylor@derbent.tech', TRUE, 'Taylor', 'james.taylor', 'James', 
 '$2a$10$eBLr1ru7O8ZYEaAnRaNIMeQQf.eb7O/h3wW43bC7Z9ZxVusUdCVXu', '+1-555-4001', 'QA,USER', '2025-01-15 12:00:00', 5, 'TEAM_MEMBER', NULL),
('2025-01-15 12:15:00', 'maria.garcia@derbent.tech', TRUE, 'Garcia', 'maria.garcia', 'Maria', 
 '$2a$10$eBLr1ru7O8ZYEaAnRaNIMeQQf.eb7O/h3wW43bC7Z9ZxVusUdCVXu', '+1-555-4002', 'QA,USER', '2025-01-15 12:15:00', 5, 'TEAM_MEMBER', NULL),
('2025-01-15 12:30:00', 'peter.jones@derbent.tech', TRUE, 'Jones', 'peter.jones', 'Peter', 
 '$2a$10$eBLr1ru7O8ZYEaAnRaNIMeQQf.eb7O/h3wW43bC7Z9ZxVusUdCVXu', '+1-555-4003', 'QA,USER', '2025-01-15 12:30:00', 5, 'TEAM_MEMBER', NULL),

-- UI/UX Designers (at least 2)
('2025-01-15 13:00:00', 'sophia.brown@derbent.tech', TRUE, 'Brown', 'sophia.brown', 'Sophia', 
 '$2a$10$eBLr1ru7O8ZYEaAnRaNIMeQQf.eb7O/h3wW43bC7Z9ZxVusUdCVXu', '+1-555-5001', 'DESIGNER,USER', '2025-01-15 13:00:00', 6, 'TEAM_MEMBER', NULL),
('2025-01-15 13:15:00', 'oliver.davis@derbent.tech', TRUE, 'Davis', 'oliver.davis', 'Oliver', 
 '$2a$10$eBLr1ru7O8ZYEaAnRaNIMeQQf.eb7O/h3wW43bC7Z9ZxVusUdCVXu', '+1-555-5002', 'DESIGNER,USER', '2025-01-15 13:15:00', 6, 'TEAM_MEMBER', NULL),

-- Business Analysts (at least 2)
('2025-01-15 14:00:00', 'robert.anderson@derbent.tech', TRUE, 'Anderson', 'robert.anderson', 'Robert', 
 '$2a$10$eBLr1ru7O8ZYEaAnRaNIMeQQf.eb7O/h3wW43bC7Z9ZxVusUdCVXu', '+1-555-6001', 'ANALYST,USER', '2025-01-15 14:00:00', 7, 'TEAM_MEMBER', NULL),
('2025-01-15 14:15:00', 'helen.white@derbent.tech', TRUE, 'White', 'helen.white', 'Helen', 
 '$2a$10$eBLr1ru7O8ZYEaAnRaNIMeQQf.eb7O/h3wW43bC7Z9ZxVusUdCVXu', '+1-555-6002', 'ANALYST,USER', '2025-01-15 14:15:00', 7, 'TEAM_MEMBER', NULL),

-- DevOps Engineers (at least 2)
('2025-01-15 15:00:00', 'jennifer.lee@derbent.tech', TRUE, 'Lee', 'jennifer.lee', 'Jennifer', 
 '$2a$10$eBLr1ru7O8ZYEaAnRaNIMeQQf.eb7O/h3wW43bC7Z9ZxVusUdCVXu', '+1-555-7001', 'DEVOPS,USER', '2025-01-15 15:00:00', 8, 'TEAM_MEMBER', NULL),
('2025-01-15 15:15:00', 'ryan.clark@derbent.tech', TRUE, 'Clark', 'ryan.clark', 'Ryan', 
 '$2a$10$eBLr1ru7O8ZYEaAnRaNIMeQQf.eb7O/h3wW43bC7Z9ZxVusUdCVXu', '+1-555-7002', 'DEVOPS,USER', '2025-01-15 15:15:00', 8, 'TEAM_MEMBER', NULL),

-- Product Owners (at least 2)
('2025-01-15 16:00:00', 'stephanie.moore@derbent.tech', TRUE, 'Moore', 'stephanie.moore', 'Stephanie', 
 '$2a$10$eBLr1ru7O8ZYEaAnRaNIMeQQf.eb7O/h3wW43bC7Z9ZxVusUdCVXu', '+1-555-8001', 'PRODUCT_OWNER,USER', '2025-01-15 16:00:00', 9, 'TEAM_MEMBER', NULL),
('2025-01-15 16:15:00', 'thomas.jackson@derbent.tech', TRUE, 'Jackson', 'thomas.jackson', 'Thomas', 
 '$2a$10$eBLr1ru7O8ZYEaAnRaNIMeQQf.eb7O/h3wW43bC7Z9ZxVusUdCVXu', '+1-555-8002', 'PRODUCT_OWNER,USER', '2025-01-15 16:15:00', 9, 'TEAM_MEMBER', NULL),

-- Scrum Masters (at least 2)
('2025-01-15 17:00:00', 'diana.miller@derbent.tech', TRUE, 'Miller', 'diana.miller', 'Diana', 
 '$2a$10$eBLr1ru7O8ZYEaAnRaNIMeQQf.eb7O/h3wW43bC7Z9ZxVusUdCVXu', '+1-555-9001', 'SCRUM_MASTER,USER', '2025-01-15 17:00:00', 10, 'TEAM_MEMBER', NULL),
('2025-01-15 17:15:00', 'mark.harris@derbent.tech', TRUE, 'Harris', 'mark.harris', 'Mark', 
 '$2a$10$eBLr1ru7O8ZYEaAnRaNIMeQQf.eb7O/h3wW43bC7Z9ZxVusUdCVXu', '+1-555-9002', 'SCRUM_MASTER,USER', '2025-01-15 17:15:00', 10, 'TEAM_MEMBER',NULL);

-- =====================================================================
-- PROJECTS (Depends on users for assignment) - AT LEAST 10 ITEMS
-- =====================================================================

-- Insert sample projects with realistic business scenarios
INSERT INTO cproject (name, description, created_date, last_modified_date) VALUES 
('E-Commerce Platform Modernization', 'Migration of legacy e-commerce system to microservices architecture with React frontend and Spring Boot backend', NOW(), NOW()),
('Customer Analytics Dashboard', 'Real-time analytics dashboard for customer behavior tracking using machine learning and data visualization', NOW(), NOW()),
('Mobile Banking Application', 'Secure mobile banking app with biometric authentication, transaction management, and investment features', NOW(), NOW()),
('DevOps Infrastructure Automation', 'Automated CI/CD pipeline setup, containerization, and cloud infrastructure management', NOW(), NOW()),
('API Gateway Implementation', 'Centralized API gateway with rate limiting, authentication, and monitoring capabilities', NOW(), NOW()),
('Healthcare Data Integration', 'HIPAA-compliant healthcare data integration platform for medical records and patient management', NOW(), NOW()),
('Educational Learning Management System', 'Comprehensive LMS with video streaming, assessment tools, and student progress tracking', NOW(), NOW()),
('Financial Risk Assessment Platform', 'AI-powered financial risk analysis and compliance monitoring system', NOW(), NOW()),
('Green Energy Monitoring System', 'IoT-based renewable energy monitoring and optimization platform', NOW(), NOW()),
('Supply Chain Management Portal', 'End-to-end supply chain visibility and management solution with predictive analytics', NOW(), NOW()),
('Cybersecurity Threat Detection', 'Advanced threat detection and incident response platform using machine learning', NOW(), NOW()),
('Smart City Traffic Management', 'Intelligent traffic management system with real-time optimization and reporting', NOW(), NOW());

-- =====================================================================
-- MEETING TYPES AND MEETINGS (Depends on projects and users)
-- =====================================================================

-- Insert meeting types for different collaboration scenarios - AT LEAST 10 ITEMS

INSERT INTO cmeetingtype (name, description) VALUES 
('Daily Standup', 'Short daily synchronization meetings for team coordination'),
('Sprint Planning', 'Sprint planning sessions for work estimation and commitment'),
('Sprint Review', 'Sprint review and demonstration meetings with stakeholders'),
('Retrospective', 'Team retrospectives for continuous improvement'),
('Architecture Review', 'Technical architecture and design review sessions'),
('Stakeholder Demo', 'Product demonstrations for business stakeholders'),
('Technical Deep Dive', 'In-depth technical discussions and knowledge sharing'),
('Project Kickoff', 'Project initiation meetings with goal setting'),
('Risk Assessment', 'Risk identification and mitigation planning sessions'),
('Client Consultation', 'Client meetings for requirements and feedback'),
('Code Review Session', 'Code quality review and best practices discussion'),
('Performance Review', 'Team and individual performance assessment meetings'),
('Training Workshop', 'Skill development and knowledge transfer sessions'),
('Budget Planning', 'Project budget review and resource allocation meetings'),
('Deployment Planning', 'Release planning and deployment coordination meetings');

-- Insert sample meetings with realistic scheduling - AT LEAST 10 MEETINGS per project coverage
INSERT INTO cmeeting (name, description, meeting_date, end_date, project_id, cmeetingtype_id) VALUES 
-- E-Commerce Platform project meetings (project_id = 1)
('E-Commerce Sprint Planning #1', 'Planning session for first sprint focusing on user authentication and product catalog', '2025-01-20 09:00:00', '2025-01-20 11:00:00', 1, 2),
('Daily Standup - E-Commerce Team', 'Daily team sync for E-Commerce platform development', '2025-01-21 09:00:00', '2025-01-21 09:15:00', 1, 1),
('Architecture Review - Microservices Design', 'Review of microservices architecture for E-Commerce platform', '2025-01-22 14:00:00', '2025-01-22 16:00:00', 1, 5),
('E-Commerce Sprint Review #1', 'Demo of completed authentication and catalog features', '2025-02-03 15:00:00', '2025-02-03 16:30:00', 1, 3),
('E-Commerce Code Review Session', 'Code quality review for payment integration', '2025-02-05 10:00:00', '2025-02-05 11:00:00', 1, 11),

-- Customer Analytics project meetings (project_id = 2)
('Analytics Project Kickoff', 'Initial planning and goal setting for customer analytics dashboard', '2025-01-18 10:00:00', '2025-01-18 12:00:00', 2, 8),
('Data Architecture Deep Dive', 'Technical discussion on data pipeline and analytics architecture', '2025-01-25 13:00:00', '2025-01-25 15:00:00', 2, 7),
('Stakeholder Demo - Analytics Prototype', 'Demonstration of analytics dashboard prototype to business users', '2025-02-01 11:00:00', '2025-02-01 12:00:00', 2, 6),
('Analytics Performance Review', 'Review of dashboard performance and optimization strategies', '2025-02-08 14:00:00', '2025-02-08 15:00:00', 2, 12),

-- Mobile Banking project meetings (project_id = 3)
('Mobile Banking Risk Assessment', 'Security and compliance risk review for mobile banking features', '2025-01-19 14:00:00', '2025-01-19 16:00:00', 3, 9),
('Client Consultation - Banking Features', 'Requirements gathering session with banking client', '2025-01-24 10:00:00', '2025-01-24 11:30:00', 3, 10),
('Banking Security Training', 'Security best practices training for development team', '2025-02-02 09:00:00', '2025-02-02 12:00:00', 3, 13),

-- DevOps Infrastructure meetings (project_id = 4)
('DevOps Strategy Session', 'Planning for infrastructure automation and CI/CD implementation', '2025-01-23 13:00:00', '2025-01-23 15:00:00', 4, 8),
('Infrastructure Review', 'Review of current infrastructure and automation opportunities', '2025-01-26 09:00:00', '2025-01-26 10:30:00', 4, 5),
('Deployment Planning - CI/CD', 'Planning deployment pipeline and automation strategies', '2025-02-07 15:00:00', '2025-02-07 16:30:00', 4, 15),

-- API Gateway project meetings (project_id = 5)
('API Gateway Kickoff', 'Initial planning for centralized API gateway implementation', '2025-01-28 10:00:00', '2025-01-28 11:30:00', 5, 8),
('Gateway Architecture Review', 'Technical architecture review for API gateway design', '2025-02-04 14:00:00', '2025-02-04 16:00:00', 5, 5),

-- Healthcare Data Integration meetings (project_id = 6)
('Healthcare Project Kickoff', 'HIPAA compliance and healthcare integration planning', '2025-01-30 09:00:00', '2025-01-30 11:00:00', 6, 8),
('Healthcare Risk Assessment', 'Security and compliance risk analysis for healthcare data', '2025-02-06 13:00:00', '2025-02-06 15:00:00', 6, 9),
('Healthcare Client Consultation', 'Requirements gathering with healthcare stakeholders', '2025-02-10 10:00:00', '2025-02-10 12:00:00', 6, 10),

-- Educational LMS meetings (project_id = 7)
('LMS Project Kickoff', 'Educational platform development planning and goal setting', '2025-02-01 14:00:00', '2025-02-01 16:00:00', 7, 8),
('LMS Budget Planning', 'Resource allocation and budget review for LMS project', '2025-02-09 11:00:00', '2025-02-09 12:00:00', 7, 14),

-- Financial Risk Assessment meetings (project_id = 8)
('Financial Risk Project Kickoff', 'AI-powered risk analysis platform planning', '2025-02-03 10:00:00', '2025-02-03 12:00:00', 8, 8),
('Financial Compliance Review', 'Financial regulations and compliance requirements review', '2025-02-11 14:00:00', '2025-02-11 16:00:00', 8, 9),

-- Green Energy Monitoring meetings (project_id = 9)
('Green Energy Kickoff', 'IoT-based energy monitoring system planning', '2025-02-04 09:00:00', '2025-02-04 11:00:00', 9, 8),
('Green Energy Tech Deep Dive', 'Technical discussion on IoT sensors and data collection', '2025-02-12 13:00:00', '2025-02-12 15:00:00', 9, 7),

-- Supply Chain Management meetings (project_id = 10)
('Supply Chain Kickoff', 'End-to-end supply chain management platform planning', '2025-02-05 10:00:00', '2025-02-05 12:00:00', 10, 8),
('Supply Chain Stakeholder Demo', 'Prototype demonstration to supply chain stakeholders', '2025-02-13 15:00:00', '2025-02-13 16:30:00', 10, 6),

-- Cybersecurity Threat Detection meetings (project_id = 11)
('Cybersecurity Project Kickoff', 'Threat detection platform development planning', '2025-02-06 14:00:00', '2025-02-06 16:00:00', 11, 8),
('Security Training Workshop', 'Cybersecurity best practices and threat analysis training', '2025-02-14 09:00:00', '2025-02-14 12:00:00', 11, 13),

-- Smart City Traffic Management meetings (project_id = 12)
('Smart City Kickoff', 'Intelligent traffic management system planning and design', '2025-02-07 11:00:00', '2025-02-07 13:00:00', 12, 8),
('Traffic System Architecture Review', 'Technical architecture review for traffic management system', '2025-02-15 10:00:00', '2025-02-15 12:00:00', 12, 5);

-- Insert meeting participants (many-to-many relationships) - Comprehensive coverage
INSERT INTO cmeeting_participants (meeting_id, user_id) VALUES 
<<<<<<< HEAD
-- Daily Standup (meeting_id = 1) - both users
(1, 1),
(1, 2),
-- Sprint Planning (meeting_id = 2) - both users
(2, 1),
(2, 2),
-- Sprint Demo (meeting_id = 3) - user 1 only
(3, 1),
-- Website Planning (meeting_id = 4) - user 2 only
(4, 2),
-- Mobile App Review (meeting_id = 5) - both users
(5, 1),
(5, 2);

-- Insert sample user-project relationships
-- Link users to projects with specific roles
INSERT INTO cuserprojectsettings (user_id, project_id, role, permission) VALUES 
-- User 1 (user) in multiple projects
(1, 1, 'Developer', 'READ_WRITE'),  -- user in Derbent Project as Developer
(1, 3, 'Lead Developer', 'READ_WRITE'),  -- user in Mobile App Development as Lead Developer
-- User 2 (user2) in multiple projects  
(2, 1, 'Manager', 'ADMIN'),  -- user2 in Derbent Project as Manager
(2, 2, 'Project Manager', 'ADMIN');  -- user2 in Website Redesign as Project Manager

-- Insert sample activities
-- Activities for Derbent Project (project_id = 1)
INSERT INTO cactivity (name, project_id, cactivitytype_id) VALUES 
('Setup Development Environment', 1, 1),
('Design User Interface', 1, 3),
('Implement Authentication', 1, 1),
('Write Unit Tests', 1, 2),
('Project Planning Meeting', 1, 5),

-- Activities for Website Redesign (project_id = 2)
('Analyze Current Website', 2, 6),
('Create New Design Concepts', 2, 3),
('User Experience Research', 2, 6),

-- Activities for Mobile App Development (project_id = 3)
('Mobile App Architecture', 3, 1),
('iOS Development Setup', 3, 1),
('Android Development Setup', 3, 1),
('Mobile UI Design', 3, 3),
('Mobile Testing Strategy', 3, 2);

-- Insert sample companies
-- ccompany table with company_id as primary key
INSERT INTO ccompany (
    name,                -- Company name (required, unique)
    description,         -- Company description (optional)
    address,            -- Company address (optional)
    phone,              -- Company phone number (optional)
    email,              -- Company email address (optional)
    website,            -- Company website URL (optional)
    tax_number,         -- Company tax identification number (optional)
    enabled             -- Company active status (boolean, default true)
=======
-- E-Commerce Sprint Planning (meeting_id=1): PM Sarah, Senior Dev Alex, Dev David, Dev Lisa, QA James
(1, 2), (1, 4), (1, 9), (1, 10), (1, 13),
-- Daily Standup E-Commerce (meeting_id=2): Same team  
(2, 2), (2, 4), (2, 9), (2, 10), (2, 13),
-- Architecture Review (meeting_id=3): PM Michael, Senior Devs Alex & Emma, DevOps Jennifer
(3, 3), (3, 4), (3, 5), (3, 19),
-- E-Commerce Sprint Review (meeting_id=4): PM Sarah, Senior Dev Alex, Devs, Designer Sophia
(4, 2), (4, 4), (4, 9), (4, 10), (4, 16),
-- E-Commerce Code Review (meeting_id=5): Senior Dev Alex, Dev Carlos, QA Maria
(5, 4), (5, 11), (5, 14),

-- Analytics Kickoff (meeting_id=6): PM Michael, Senior Dev Emma, Analyst Robert
(6, 3), (6, 5), (6, 17),
-- Data Architecture (meeting_id=7): Senior Dev Emma, DevOps Jennifer, Analyst Robert
(7, 5), (7, 19), (7, 17),
-- Analytics Demo (meeting_id=8): PM Michael, Senior Dev Emma, Analyst Robert, Admin
(8, 3), (8, 5), (8, 17), (8, 1),
-- Analytics Performance Review (meeting_id=9): PM Michael, Senior Devs Emma & Kevin
(9, 3), (9, 5), (9, 6),

-- Mobile Banking Risk Assessment (meeting_id=10): PM Sarah, Senior Dev Alex, QA James
(10, 2), (10, 4), (10, 13),
-- Banking Client Consultation (meeting_id=11): PM Michael, Analyst Robert, Designer Sophia
(11, 3), (11, 17), (11, 16),
-- Banking Security Training (meeting_id=12): Multiple team members for training
(12, 4), (12, 5), (12, 9), (12, 10), (12, 13), (12, 14),

-- DevOps Strategy (meeting_id=13): DevOps Jennifer & Ryan, Senior Dev Alex, PM Michael
(13, 19), (13, 20), (13, 4), (13, 3),
-- Infrastructure Review (meeting_id=14): DevOps Jennifer, Senior Devs Emma & Kevin
(14, 19), (14, 5), (14, 6),
-- Deployment Planning (meeting_id=15): DevOps Ryan, Senior Dev Nina, PM Rachel
(15, 20), (15, 8), (15, 4),

-- API Gateway Kickoff (meeting_id=16): PM Rachel, Senior Dev Kevin, DevOps Jennifer
(16, 4), (16, 6), (16, 19),
-- Gateway Architecture Review (meeting_id=17): Senior Devs Alex & Emma, DevOps Ryan
(17, 4), (17, 5), (17, 20),

-- Healthcare Project Kickoff (meeting_id=18): PM Sarah, Analyst Helen, QA Peter
(18, 2), (18, 18), (18, 15),
-- Healthcare Risk Assessment (meeting_id=19): PM Sarah, Senior Dev Nina, Analyst Helen
(19, 2), (19, 8), (19, 18),
-- Healthcare Client Consultation (meeting_id=20): PM Sarah, Analyst Helen, Product Owner Stephanie
(20, 2), (20, 18), (20, 21),

-- LMS Project Kickoff (meeting_id=21): PM Michael, Designer Oliver, Dev Amanda
(21, 3), (21, 17), (21, 12),
-- LMS Budget Planning (meeting_id=22): PM Michael, Product Owner Thomas, Analyst Robert
(22, 3), (22, 22), (22, 17),

-- Financial Risk Kickoff (meeting_id=23): PM Rachel, Senior Dev Kevin, Analyst Helen
(23, 4), (23, 6), (23, 18),
-- Financial Compliance Review (meeting_id=24): PM Rachel, Analyst Helen, QA Peter
(24, 4), (24, 18), (24, 15),

-- Green Energy Kickoff (meeting_id=25): PM Michael, Senior Dev Emma, DevOps Jennifer
(25, 3), (25, 5), (25, 19),
-- Green Energy Tech Deep Dive (meeting_id=26): Senior Devs Emma & Nina, DevOps Ryan
(26, 5), (26, 8), (26, 20),

-- Supply Chain Kickoff (meeting_id=27): PM Sarah, Analyst Robert, Dev Carlos
(27, 2), (27, 17), (27, 11),
-- Supply Chain Demo (meeting_id=28): PM Sarah, Analyst Robert, Product Owner Stephanie
(28, 2), (28, 17), (28, 21),

-- Cybersecurity Kickoff (meeting_id=29): PM Rachel, Senior Dev Alex, QA James
(29, 4), (29, 13),
-- Security Training (meeting_id=30): Multiple participants for training
(30, 4), (30, 5), (30, 6), (30, 9), (30, 10), (30, 13), (30, 14),

-- Smart City Kickoff (meeting_id=31): PM Michael, Senior Dev Kevin, DevOps Jennifer
(31, 3), (31, 6), (31, 19),
-- Traffic Architecture Review (meeting_id=32): Senior Devs Kevin & Nina, DevOps Ryan
(32, 6), (32, 8), (32, 20);

-- =====================================================================
-- COMPREHENSIVE ACTIVITY DATA (Depends on all above entities)
-- FOR EVERY PROJECT × COMPANY × TASK TYPE COMBINATION - AT LEAST 200+ ACTIVITIES
-- =====================================================================

-- Insert comprehensive sample activities covering various project types and scenarios
INSERT INTO cactivity (
    name, description, project_id, cactivitytype_id, assigned_to_id, created_by_id, 
    cactivitystatus_id, cactivitypriority_id, estimated_hours, actual_hours, remaining_hours,
    estimated_cost, actual_cost, hourly_rate, start_date, due_date, completion_date,
    progress_percentage, acceptance_criteria, notes, created_date, last_modified_date
>>>>>>> 93c678b4
) VALUES 

-- ===== E-COMMERCE PLATFORM MODERNIZATION PROJECT (project_id=1) =====
-- Epic activities (activity_type_id=1)
('User Management System Epic', 
 'Complete user authentication, authorization, and profile management system with social login integration',
 1, 1, 4, 2, 3, 3, 120.00, 45.00, 75.00, 7200.00, 2700.00, 60.00,
 '2025-01-20', '2025-02-15', NULL, 37,
 'Users can register, login with email/social accounts, manage profiles, reset passwords, and have role-based access',
 'OAuth integration with Google and GitHub completed. Password reset flow in progress.',
 '2025-01-18 09:00:00', '2025-01-25 14:30:00'),

('Product Catalog System Epic',
 'Complete product management system with categories, search, filtering, and inventory tracking',
 1, 1, 5, 2, 2, 3, 80.00, 15.00, 65.00, 4800.00, 900.00, 60.00,
 '2025-01-25', '2025-02-20', NULL, 18,
 'Products can be added, categorized, searched, filtered, and inventory managed',
 'Started with product model design. Database schema in progress.',
 '2025-01-24 14:00:00', '2025-01-25 16:00:00'),

-- User Story activities (activity_type_id=2)
('User Registration with Email Verification',
 'Implement user registration form with email verification and validation',
 1, 2, 9, 2, 7, 4, 16.00, 16.00, 0.00, 960.00, 960.00, 60.00,
 '2025-01-20', '2025-01-22', '2025-01-22', 100,
 'Users can register with email and password, receive verification email, and activate account',
 'Completed with full validation and email templates. Unit tests passing.',
 '2025-01-18 10:00:00', '2025-01-22 16:00:00'),

('Product Search and Filtering',
 'Implement advanced product search with filters for category, price, brand, and ratings',
 1, 2, 10, 2, 3, 3, 24.00, 8.00, 16.00, 1440.00, 480.00, 60.00,
 '2025-01-28', '2025-02-05', NULL, 33,
 'Users can search products by keywords and apply multiple filters simultaneously',
 'Search indexing implemented. Working on advanced filtering logic.',
 '2025-01-26 09:00:00', '2025-01-30 15:00:00'),

('Shopping Cart Management',
 'Implement shopping cart functionality with add, remove, update quantity, and persistence',
 1, 2, 11, 2, 2, 4, 20.00, 0.00, 20.00, 1200.00, 0.00, 60.00,
 '2025-02-01', '2025-02-08', NULL, 0,
 'Users can manage items in cart, persist cart across sessions, and proceed to checkout',
 'Scheduled to start after product catalog completion.',
 '2025-01-30 10:00:00', '2025-01-30 10:00:00'),

-- Task activities (activity_type_id=3)
('User Database Schema Design',
 'Design and implement user-related database tables with proper indexes and constraints',
 1, 3, 5, 2, 7, 2, 8.00, 8.00, 0.00, 480.00, 480.00, 60.00,
 '2025-01-18', '2025-01-19', '2025-01-19', 100,
 'User tables created with proper relationships, indexes, and security constraints',
 'PostgreSQL schema implemented with audit fields and performance optimization.',
 '2025-01-18 11:00:00', '2025-01-19 17:00:00'),

('API Documentation Creation',
 'Create comprehensive API documentation using OpenAPI/Swagger specifications',
 1, 3, 17, 2, 3, 4, 12.00, 4.00, 8.00, 720.00, 240.00, 60.00,
 '2025-01-25', '2025-01-30', NULL, 33,
 'All REST endpoints documented with examples, request/response schemas, and error codes',
 'Authentication endpoints documented. Working on product management APIs.',
 '2025-01-24 14:00:00', '2025-01-28 16:00:00'),

-- Bug activities (activity_type_id=4)
('Fix Login Session Timeout Bug',
 'Session expires too quickly causing user frustration during long form submissions',
 1, 4, 4, 2, 3, 2, 4.00, 2.00, 2.00, 240.00, 120.00, 60.00,
 '2025-01-23', '2025-01-24', NULL, 50,
 'Session timeout extended appropriately and users warned before expiration',
 'Root cause identified in JWT configuration. Fix in progress.',
 '2025-01-23 09:00:00', '2025-01-25 11:00:00'),

('Product Image Loading Issue',
 'Product images fail to load intermittently causing poor user experience',
 1, 4, 6, 4, 5, 1, 6.00, 3.00, 3.00, 360.00, 180.00, 60.00,
 '2025-01-29', '2025-01-31', NULL, 50,
 'Product images load consistently with proper error handling and fallbacks',
 'CDN configuration issue identified. Testing image caching solutions.',
 '2025-01-28 13:00:00', '2025-01-30 11:00:00'),

-- Research activities (activity_type_id=5)
('Payment Gateway Integration Research',
 'Research and evaluate payment gateways: Stripe, PayPal, Square for e-commerce integration',
 1, 5, 17, 2, 7, 4, 16.00, 16.00, 0.00, 960.00, 960.00, 60.00,
 '2025-01-15', '2025-01-18', '2025-01-18', 100,
 'Payment gateway selected with detailed comparison and integration plan',
 'Completed analysis. Recommended Stripe for primary integration with PayPal as alternative.',
 '2025-01-15 09:00:00', '2025-01-18 17:00:00'),

-- ===== CUSTOMER ANALYTICS DASHBOARD PROJECT (project_id=2) =====
-- Epic activities
('Analytics Data Pipeline Epic',
 'Real-time data ingestion and processing pipeline for customer analytics',
 2, 1, 5, 3, 2, 2, 100.00, 25.00, 75.00, 6000.00, 1500.00, 60.00,
 '2025-01-25', '2025-02-25', NULL, 25,
 'Data pipeline processes customer events in real-time with less than 5 second latency',
 'Kafka cluster setup complete. Stream processing components in development.',
 '2025-01-24 10:00:00', '2025-01-26 15:00:00'),

('Dashboard Visualization Epic',
 'Interactive analytics dashboard with charts, real-time updates, and drill-down capabilities',
 2, 1, 16, 3, 3, 3, 60.00, 20.00, 40.00, 3600.00, 1200.00, 60.00,
 '2025-02-01', '2025-02-20', NULL, 33,
 'Dashboard provides comprehensive customer insights with interactive visualizations',
 'Chart components implemented. Working on real-time data binding.',
 '2025-01-30 11:00:00', '2025-02-02 14:00:00'),

-- User Story activities  
('Interactive Analytics Dashboard',
 'Create interactive dashboard with charts, filters, and real-time updates',
 2, 2, 16, 3, 4, 3, 32.00, 8.00, 24.00, 1920.00, 480.00, 60.00,
 '2025-01-28', '2025-02-05', NULL, 25,
 'Dashboard displays customer metrics with drill-down capabilities and auto-refresh',
 'Wireframes approved. React components under development. Charts library integrated.',
 '2025-01-26 09:00:00', '2025-01-28 14:00:00'),

('Customer Segmentation Reports',
 'Generate customer segmentation reports based on behavior, demographics, and purchase patterns',
 2, 2, 17, 3, 2, 4, 28.00, 0.00, 28.00, 1680.00, 0.00, 60.00,
 '2025-02-05', '2025-02-15', NULL, 0,
 'Users can generate and export customer segmentation reports with various criteria',
 'Requirements gathering completed. Design phase starting.',
 '2025-02-01 10:00:00', '2025-02-01 10:00:00'),

-- Research activities
('Analytics Technology Stack Research',
 'Research and evaluate technologies for real-time analytics: Apache Kafka, ClickHouse, Apache Flink',
 2, 5, 17, 3, 7, 4, 20.00, 20.00, 0.00, 1200.00, 1200.00, 60.00,
 '2025-01-18', '2025-01-22', '2025-01-22', 100,
 'Technology stack selected with detailed comparison and implementation plan',
 'Completed comprehensive analysis. Recommended Kafka + ClickHouse + React Dashboard.',
 '2025-01-18 13:00:00', '2025-01-22 17:00:00'),

-- Task activities
('Data Schema Design for Analytics',
 'Design optimized database schema for storing and querying customer analytics data',
 2, 3, 8, 3, 7, 3, 12.00, 12.00, 0.00, 720.00, 720.00, 60.00,
 '2025-01-20', '2025-01-22', '2025-01-22', 100,
 'Analytics database schema supports high-volume data ingestion and fast queries',
 'ClickHouse schema optimized for time-series data with proper partitioning.',
 '2025-01-19 14:00:00', '2025-01-22 16:00:00'),

-- ===== MOBILE BANKING APPLICATION PROJECT (project_id=3) =====
-- Epic activities
('Mobile Banking Security Epic',
 'Implement comprehensive security measures for mobile banking including biometric auth',
 3, 1, 4, 2, 6, 1, 60.00, 0.00, 60.00, 3600.00, 0.00, 60.00,
 '2025-02-01', '2025-02-28', NULL, 0,
 'App meets banking security standards with biometric authentication and data encryption',
 'Blocked pending security audit approval and compliance requirements clarification.',
 '2025-01-28 11:00:00', '2025-01-28 11:00:00'),

('Account Management Epic',
 'Complete account management system with balance inquiry, transaction history, and transfers',
 3, 1, 9, 2, 2, 3, 80.00, 10.00, 70.00, 4800.00, 600.00, 60.00,
 '2025-02-05', '2025-03-05', NULL, 12,
 'Users can manage all banking operations securely through mobile interface',
 'Basic account structure implemented. Working on transaction processing.',
 '2025-02-01 09:00:00', '2025-02-08 15:00:00'),

-- Task activities
('Security Requirements Analysis',
 'Analyze PCI DSS, PSD2, and local banking regulations for compliance requirements',
 3, 3, 17, 2, 7, 3, 24.00, 24.00, 0.00, 1440.00, 1440.00, 60.00,
 '2025-01-19', '2025-01-23', '2025-01-23', 100,
 'Complete security requirements document with implementation checklist',
 'Comprehensive analysis completed. Compliance checklist created and approved.',
 '2025-01-19 09:00:00', '2025-01-23 16:00:00'),

('Biometric Authentication Setup',
 'Implement fingerprint and face recognition authentication for mobile app',
 3, 3, 4, 2, 1, 2, 32.00, 0.00, 32.00, 1920.00, 0.00, 60.00,
 '2025-02-10', '2025-02-20', NULL, 0,
 'Users can authenticate using biometric methods with proper fallback options',
 'Waiting for security approval before implementation.',
 '2025-02-05 10:00:00', '2025-02-05 10:00:00'),

-- Testing activities (activity_type_id=8)
('Security Penetration Testing',
 'Comprehensive security testing including penetration testing and vulnerability assessment',
 3, 8, 13, 2, 1, 1, 40.00, 0.00, 40.00, 2400.00, 0.00, 60.00,
 '2025-02-15', '2025-02-25', NULL, 0,
 'All security vulnerabilities identified and resolved before production deployment',
 'Scheduled after core security features implementation.',
 '2025-02-10 14:00:00', '2025-02-10 14:00:00'),

-- ===== DEVOPS INFRASTRUCTURE AUTOMATION PROJECT (project_id=4) =====
-- Epic activities
('CI/CD Pipeline Automation Epic',
 'Automated build, test, and deployment pipeline with monitoring and rollback capabilities',
 4, 1, 19, 3, 3, 2, 50.00, 20.00, 30.00, 3000.00, 1200.00, 60.00,
 '2025-01-23', '2025-02-10', NULL, 40,
 'Automated pipeline deploys applications with zero downtime and automatic rollback',
 'Jenkins pipeline configured. Docker containers implemented. Kubernetes deployment in progress.',
 '2025-01-22 14:00:00', '2025-01-26 10:00:00'),

('Monitoring and Alerting Epic',
 'Comprehensive monitoring solution with alerting, logging, and performance metrics',
 4, 1, 20, 3, 2, 3, 40.00, 8.00, 32.00, 2400.00, 480.00, 60.00,
 '2025-02-01', '2025-02-20', NULL, 20,
 'Full observability stack with proactive alerting and incident management',
 'Prometheus and Grafana setup in progress. Alert rules being defined.',
 '2025-01-30 11:00:00', '2025-02-05 16:00:00'),

-- Task activities
('Docker Containerization',
 'Containerize all microservices with Docker and create container registry',
 4, 3, 19, 3, 7, 4, 16.00, 16.00, 0.00, 960.00, 960.00, 60.00,
 '2025-01-23', '2025-01-25', '2025-01-25', 100,
 'All services containerized with optimized Dockerfiles and multi-stage builds',
 'Docker images optimized for size and security. Registry with vulnerability scanning setup.',
 '2025-01-23 09:00:00', '2025-01-25 17:00:00'),

('Kubernetes Cluster Setup',
 'Setup production-ready Kubernetes cluster with high availability and auto-scaling',
 4, 3, 20, 3, 3, 3, 32.00, 12.00, 20.00, 1920.00, 720.00, 60.00,
 '2025-01-26', '2025-02-05', NULL, 37,
 'Kubernetes cluster handles production workloads with automatic scaling and failover',
 'Master nodes configured. Working on worker node auto-scaling configuration.',
 '2025-01-25 10:00:00', '2025-02-01 14:00:00'),

-- Testing activities
('Load Testing Framework Setup',
 'Implement automated load testing with JMeter and performance benchmarking',
 4, 8, 13, 3, 5, 3, 12.00, 6.00, 6.00, 720.00, 360.00, 60.00,
 '2025-01-26', '2025-01-30', NULL, 50,
 'Load tests run automatically with performance regression detection',
 'JMeter scripts created. Integration with CI pipeline 50% complete.',
 '2025-01-25 13:00:00', '2025-01-28 11:00:00'),

-- Infrastructure activities (activity_type_id=14)
('Cloud Infrastructure Provisioning',
 'Provision AWS/Azure cloud infrastructure using Infrastructure as Code (Terraform)',
 4, 14, 19, 3, 7, 3, 24.00, 24.00, 0.00, 1440.00, 1440.00, 60.00,
 '2025-01-20', '2025-01-24', '2025-01-24', 100,
 'Cloud infrastructure provisioned with proper networking, security, and monitoring',
 'Terraform modules created for VPC, EKS, RDS, and monitoring infrastructure.',
 '2025-01-19 11:00:00', '2025-01-24 16:00:00'),

-- ===== API GATEWAY IMPLEMENTATION PROJECT (project_id=5) =====
-- Epic activities
('API Gateway Implementation Epic',
 'Centralized API gateway with authentication, rate limiting, and monitoring',
 5, 1, 4, 3, 2, 3, 40.00, 8.00, 32.00, 2400.00, 480.00, 60.00,
 '2025-02-01', '2025-02-20', NULL, 20,
 'API Gateway handles all service routing with security and monitoring',
 'Kong API Gateway selected. Basic routing configuration completed.',
 '2025-01-30 10:00:00', '2025-02-01 15:00:00'),

-- Task activities
('Gateway Configuration Setup',
 'Configure API gateway with routing rules, authentication, and rate limiting',
 5, 3, 6, 3, 3, 3, 20.00, 6.00, 14.00, 1200.00, 360.00, 60.00,
 '2025-02-01', '2025-02-08', NULL, 30,
 'Gateway properly routes requests with authentication and rate limiting applied',
 'Basic routing completed. Working on OAuth 2.0 integration.',
 '2025-01-31 14:00:00', '2025-02-03 16:00:00'),

-- Documentation activities (activity_type_id=6)
('API Gateway Documentation',
 'Create comprehensive API documentation with examples and integration guides',
 5, 6, 17, 3, 1, 4, 16.00, 0.00, 16.00, 960.00, 0.00, 60.00,
 '2025-02-05', '2025-02-12', NULL, 0,
 'Complete API documentation with Swagger/OpenAPI specifications',
 'Scheduled to start after core gateway functionality is implemented.',
 '2025-01-30 16:00:00', '2025-01-30 16:00:00'),

-- Meeting activities (activity_type_id=7)
('API Gateway Architecture Review Meeting',
 'Technical review of gateway architecture with senior developers and architects',
 5, 7, 4, 3, 7, 4, 2.00, 2.00, 0.00, 120.00, 120.00, 60.00,
 '2025-01-31', '2025-01-31', '2025-01-31', 100,
 'Architecture approved by technical team with documented decisions',
 'Architecture reviewed and approved. Some minor optimization suggestions incorporated.',
 '2025-01-31 14:00:00', '2025-01-31 16:00:00'),

-- ===== HEALTHCARE DATA INTEGRATION PROJECT (project_id=6) =====
-- Epic activities
('HIPAA Compliance Implementation Epic',
 'Implement comprehensive HIPAA compliance for healthcare data handling and integration',
 6, 1, 8, 2, 2, 1, 80.00, 10.00, 70.00, 4800.00, 600.00, 60.00,
 '2025-02-01', '2025-03-15', NULL, 12,
 'System meets all HIPAA requirements for healthcare data processing and storage',
 'Compliance audit framework started. Working on data encryption requirements.',
 '2025-01-30 09:00:00', '2025-02-08 15:00:00'),

-- Security Review activities (activity_type_id=11)
('Healthcare Data Security Audit',
 'Comprehensive security audit for healthcare data processing and storage systems',
 6, 11, 15, 2, 2, 1, 32.00, 4.00, 28.00, 1920.00, 240.00, 60.00,
 '2025-02-05', '2025-02-18', NULL, 12,
 'All security vulnerabilities identified and remediated according to healthcare standards',
 'Initial security assessment completed. Working on remediation plan.',
 '2025-02-03 10:00:00', '2025-02-10 14:00:00'),

-- Research activities
('Healthcare Integration Standards Research',
 'Research HL7 FHIR, DICOM, and other healthcare data standards for integration',
 6, 5, 18, 2, 7, 4, 24.00, 24.00, 0.00, 1440.00, 1440.00, 60.00,
 '2025-01-25', '2025-01-30', '2025-01-30', 100,
 'Healthcare integration standards selected with implementation guidelines',
 'HL7 FHIR selected as primary standard. Integration patterns documented.',
 '2025-01-24 13:00:00', '2025-01-30 17:00:00'),

-- ===== EDUCATIONAL LEARNING MANAGEMENT SYSTEM PROJECT (project_id=7) =====
-- Epic activities
('Video Streaming Platform Epic',
 'Scalable video streaming platform for educational content with adaptive quality',
 7, 1, 12, 3, 2, 3, 60.00, 5.00, 55.00, 3600.00, 300.00, 60.00,
 '2025-02-10', '2025-03-10', NULL, 8,
 'Platform streams educational videos with adaptive quality and progress tracking',
 'Architecture defined. Starting with video encoding pipeline.',
 '2025-02-05 11:00:00', '2025-02-12 16:00:00'),

-- User Story activities
('Student Assessment System',
 'Interactive assessment system with quizzes, assignments, and automated grading',
 7, 2, 11, 3, 1, 4, 40.00, 0.00, 40.00, 2400.00, 0.00, 60.00,
 '2025-02-15', '2025-03-01', NULL, 0,
 'Students can take assessments with immediate feedback and grade tracking',
 'Requirements finalized. Starting development after video platform completion.',
 '2025-02-10 14:00:00', '2025-02-10 14:00:00'),

-- Task activities
('LMS Database Schema Design',
 'Design comprehensive database schema for courses, students, assessments, and progress tracking',
 7, 3, 8, 3, 7, 3, 16.00, 16.00, 0.00, 960.00, 960.00, 60.00,
 '2025-02-01', '2025-02-05', '2025-02-05', 100,
 'Database schema supports all LMS functionality with proper performance optimization',
 'Schema designed with proper indexing for student progress queries.',
 '2025-01-30 10:00:00', '2025-02-05 17:00:00'),

-- ===== FINANCIAL RISK ASSESSMENT PLATFORM PROJECT (project_id=8) =====
-- Epic activities
('AI Risk Analysis Engine Epic',
 'Machine learning-based risk analysis engine for financial assessments',
 8, 1, 6, 4, 2, 2, 100.00, 15.00, 85.00, 6000.00, 900.00, 60.00,
 '2025-02-05', '2025-03-20', NULL, 15,
 'AI engine provides accurate risk assessments with explainable results',
 'Data preprocessing pipeline implemented. Training ML models in progress.',
 '2025-02-03 09:00:00', '2025-02-15 14:00:00'),

-- Research activities
('Financial Compliance Research',
 'Research financial regulations, Basel III, and risk management frameworks',
 8, 5, 18, 4, 7, 4, 20.00, 20.00, 0.00, 1200.00, 1200.00, 60.00,
 '2025-02-01', '2025-02-05', '2025-02-05', 100,
 'Compliance requirements documented with implementation roadmap',
 'Basel III and local financial regulations analyzed. Compliance checklist created.',
 '2025-01-30 11:00:00', '2025-02-05 16:00:00'),

-- Performance Optimization activities (activity_type_id=12)
('Risk Calculation Performance Optimization',
 'Optimize risk calculation algorithms for high-frequency financial data processing',
 8, 12, 5, 4, 3, 3, 24.00, 8.00, 16.00, 1440.00, 480.00, 60.00,
 '2025-02-10', '2025-02-20', NULL, 33,
 'Risk calculations process high-volume data with sub-second response times',
 'Initial optimization completed. Working on parallel processing implementation.',
 '2025-02-08 10:00:00', '2025-02-18 15:00:00'),

-- ===== GREEN ENERGY MONITORING SYSTEM PROJECT (project_id=9) =====
-- Epic activities
('IoT Data Collection Epic',
 'Comprehensive IoT sensor data collection system for renewable energy monitoring',
 9, 1, 20, 3, 3, 3, 70.00, 20.00, 50.00, 4200.00, 1200.00, 60.00,
 '2025-02-05', '2025-03-05', NULL, 28,
 'System collects real-time data from solar panels, wind turbines, and energy storage',
 'MQTT broker setup completed. Working on sensor data aggregation.',
 '2025-02-03 11:00:00', '2025-02-20 16:00:00'),

-- Task activities
('Energy Data Analytics Setup',
 'Setup analytics platform for energy production forecasting and optimization',
 9, 3, 17, 3, 2, 4, 32.00, 4.00, 28.00, 1920.00, 240.00, 60.00,
 '2025-02-15', '2025-02-28', NULL, 12,
 'Analytics platform provides energy production forecasts and optimization recommendations',
 'Time series database configured. Working on forecasting algorithms.',
 '2025-02-10 14:00:00', '2025-02-25 11:00:00'),

-- Infrastructure activities
('IoT Infrastructure Setup',
 'Setup edge computing infrastructure for IoT device management and data processing',
 9, 14, 19, 3, 7, 3, 28.00, 28.00, 0.00, 1680.00, 1680.00, 60.00,
 '2025-02-01', '2025-02-08', '2025-02-08', 100,
 'Edge infrastructure handles IoT device connectivity and local data processing',
 'Edge nodes deployed with Kubernetes. MQTT brokers configured for device communication.',
 '2025-01-30 09:00:00', '2025-02-08 17:00:00'),

-- ===== SUPPLY CHAIN MANAGEMENT PORTAL PROJECT (project_id=10) =====
-- Epic activities
('Supply Chain Visibility Epic',
 'End-to-end supply chain visibility platform with real-time tracking and analytics',
 10, 1, 11, 2, 2, 3, 90.00, 18.00, 72.00, 5400.00, 1080.00, 60.00,
 '2025-02-10', '2025-03-25', NULL, 20,
 'Platform provides complete visibility into supply chain operations with predictive analytics',
 'Supplier integration APIs designed. Working on shipment tracking implementation.',
 '2025-02-05 10:00:00', '2025-02-22 15:00:00'),

-- User Story activities
('Supplier Integration Portal',
 'Web portal for suppliers to manage orders, shipments, and communication',
 10, 2, 12, 2, 2, 4, 35.00, 5.00, 30.00, 2100.00, 300.00, 60.00,
 '2025-02-12', '2025-02-25', NULL, 14,
 'Suppliers can manage all aspects of their relationship through the portal',
 'Portal framework setup. Working on order management functionality.',
 '2025-02-08 11:00:00', '2025-02-20 14:00:00'),

-- Task activities
('Inventory Management Integration',
 'Integrate with existing inventory management systems for real-time stock levels',
 10, 3, 6, 2, 3, 3, 24.00, 6.00, 18.00, 1440.00, 360.00, 60.00,
 '2025-02-15', '2025-02-22', NULL, 25,
 'Real-time inventory levels synchronized across all systems',
 'API integrations with major ERP systems in progress.',
 '2025-02-12 09:00:00', '2025-02-25 16:00:00'),

-- ===== CYBERSECURITY THREAT DETECTION PROJECT (project_id=11) =====
-- Epic activities
('AI Threat Detection Epic',
 'Machine learning-based threat detection system with automated incident response',
 11, 1, 4, 4, 2, 1, 120.00, 25.00, 95.00, 7200.00, 1500.00, 60.00,
 '2025-02-08', '2025-04-01', NULL, 20,
 'System automatically detects and responds to security threats with minimal false positives',
 'Threat intelligence feeds integrated. Training anomaly detection models.',
 '2025-02-06 10:00:00', '2025-02-28 15:00:00'),

-- Security Review activities
('Security Architecture Review',
 'Comprehensive security architecture review for threat detection platform',
 11, 11, 13, 4, 7, 1, 16.00, 16.00, 0.00, 960.00, 960.00, 60.00,
 '2025-02-06', '2025-02-08', '2025-02-08', 100,
 'Security architecture meets enterprise security standards and best practices',
 'Architecture review completed with security team approval.',
 '2025-02-05 14:00:00', '2025-02-08 17:00:00'),

-- Training activities (activity_type_id=15)
('Security Team Training',
 'Train security team on new threat detection platform and incident response procedures',
 11, 15, 23, 4, 1, 4, 8.00, 0.00, 8.00, 480.00, 0.00, 60.00,
 '2025-03-15', '2025-03-20', NULL, 0,
 'Security team fully trained on platform operation and incident response',
 'Training materials being developed. Scheduled after platform deployment.',
 '2025-02-20 11:00:00', '2025-02-20 11:00:00'),

-- ===== SMART CITY TRAFFIC MANAGEMENT PROJECT (project_id=12) =====
-- Epic activities
('Traffic Optimization Algorithm Epic',
 'Intelligent traffic optimization algorithms with real-time adaptive signal control',
 12, 1, 6, 3, 2, 2, 80.00, 12.00, 68.00, 4800.00, 720.00, 60.00,
 '2025-02-10', '2025-03-15', NULL, 15,
 'Traffic signals adapt in real-time to optimize flow and reduce congestion',  
 'Traffic simulation models created. Working on optimization algorithms.',
 '2025-02-07 11:00:00', '2025-02-25 16:00:00'),

-- Task activities
('Traffic Sensor Integration',
 'Integrate with existing traffic sensors and cameras for real-time data collection',
 12, 3, 20, 3, 3, 3, 28.00, 8.00, 20.00, 1680.00, 480.00, 60.00,
 '2025-02-12', '2025-02-20', NULL, 28,
 'System receives real-time traffic data from all city sensors and cameras',
 'Sensor APIs mapped. Working on data normalization and processing pipeline.',
 '2025-02-10 09:00:00', '2025-02-28 14:00:00'),

-- User Story activities
('Traffic Control Dashboard',
 'Real-time traffic monitoring and control dashboard for traffic management center',
 12, 2, 16, 3, 2, 4, 32.00, 4.00, 28.00, 1920.00, 240.00, 60.00,
 '2025-02-18', '2025-03-01', NULL, 12,
 'Traffic operators can monitor and manually control traffic systems city-wide',
 'Dashboard wireframes approved. Starting development of monitoring components.',
 '2025-02-15 10:00:00', '2025-02-28 15:00:00'),

-- ===== ADDITIONAL CROSS-PROJECT ACTIVITIES =====

-- Deployment activities (activity_type_id=9) - Multiple projects
('Q1 Production Deployment',
 'Coordinated deployment of all Q1 features across multiple projects',
 1, 9, 19, 2, 1, 2, 8.00, 0.00, 8.00, 480.00, 0.00, 60.00,
 '2025-03-01', '2025-03-05', NULL, 0,
 'All Q1 features deployed successfully with zero downtime',
 'Planned for Q1 end. Deployment scripts and rollback procedures being prepared.',
 '2025-01-30 17:00:00', '2025-01-30 17:00:00'),

('Healthcare System Deployment',
 'Production deployment of healthcare data integration platform',
 6, 9, 20, 2, 1, 1, 12.00, 0.00, 12.00, 720.00, 0.00, 60.00,
 '2025-03-15', '2025-03-18', NULL, 0,
 'Healthcare platform deployed with full HIPAA compliance verification',
 'Deployment pending final security audit approval.',
 '2025-02-28 14:00:00', '2025-02-28 14:00:00'),

-- Maintenance activities (activity_type_id=10)
('Database Performance Optimization',
 'Optimize database queries and implement caching for improved performance',
 1, 10, 5, 1, 8, 1, 12.00, 12.00, 0.00, 720.00, 720.00, 60.00,
 '2025-01-15', '2025-01-18', '2025-01-18', 100,
 'Database response time improved by 50% with query optimization',
 'Cancelled after profiling showed premature optimization. Will revisit if needed.',
 '2025-01-15 10:00:00', '2025-01-18 16:00:00'),

('System Monitoring Setup',
 'Setup comprehensive system monitoring and alerting for all production systems',
 4, 10, 19, 3, 7, 3, 16.00, 16.00, 0.00, 960.00, 960.00, 60.00,
 '2025-02-01', '2025-02-05', '2025-02-05', 100,
 'All systems monitored with proactive alerting and automated incident creation',
 'Prometheus, Grafana, and PagerDuty integration completed.',
 '2025-01-30 13:00:00', '2025-02-05 17:00:00'),

-- Code Review activities (activity_type_id=13)
('Security Code Review - Banking App',
 'Comprehensive security-focused code review for mobile banking application',
 3, 13, 4, 2, 7, 1, 8.00, 8.00, 0.00, 480.00, 480.00, 60.00,
 '2025-02-08', '2025-02-10', '2025-02-10', 100,
 'All security vulnerabilities identified and resolved in banking application code',
 'Security review completed. Minor security improvements implemented.',
 '2025-02-08 09:00:00', '2025-02-10 16:00:00'),

('API Gateway Code Review',
 'Code quality review for API gateway implementation and configuration',
 5, 13, 5, 3, 7, 4, 4.00, 4.00, 0.00, 240.00, 240.00, 60.00,
 '2025-02-03', '2025-02-04', '2025-02-04', 100,
 'API gateway code meets quality standards and follows best practices',
 'Code review completed. Performance optimizations suggested and implemented.',
 '2025-02-03 14:00:00', '2025-02-04 16:00:00');

-- =====================================================================
-- COMPREHENSIVE RISK DATA (Depends on projects) - AT LEAST 10 ITEMS per project
-- =====================================================================

-- Insert comprehensive risk data covering all projects and severity levels
INSERT INTO crisk (name, description, project_id, risk_severity, created_date, last_modified_date) VALUES 

-- E-Commerce Platform Modernization Risks (project_id=1)
('Data Migration Risk - E-Commerce', 'Risk of data loss or corruption during legacy system migration to new platform', 1, 'HIGH', NOW(), NOW()),
('Performance Degradation Risk', 'Risk of system performance issues under high load due to microservices complexity', 1, 'MEDIUM', NOW(), NOW()),
('Third-party Integration Risk', 'Risk of payment gateway and shipping provider integration failures', 1, 'MEDIUM', NOW(), NOW()),
('Security Vulnerability Risk', 'Risk of introducing security vulnerabilities in user authentication system', 1, 'HIGH', NOW(), NOW()),

-- Customer Analytics Dashboard Risks (project_id=2)
('Data Privacy Compliance Risk', 'Risk of violating GDPR/CCPA regulations in customer data processing', 2, 'CRITICAL', NOW(), NOW()),
('Real-time Processing Performance Risk', 'Risk of analytics pipeline failing under high data volume', 2, 'HIGH', NOW(), NOW()),
('Data Quality Risk', 'Risk of inaccurate analytics due to poor data quality from source systems', 2, 'MEDIUM', NOW(), NOW()),

-- Mobile Banking Application Risks (project_id=3)
('Regulatory Compliance Risk - Banking', 'Risk of failing banking regulatory requirements and compliance audits', 3, 'CRITICAL', NOW(), NOW()),
('Biometric Authentication Risk', 'Risk of biometric system failures causing user lockouts', 3, 'HIGH', NOW(), NOW()),
('Mobile Security Risk', 'Risk of mobile app security breaches and unauthorized access', 3, 'CRITICAL', NOW(), NOW()),
('Transaction Processing Risk', 'Risk of financial transaction errors or double processing', 3, 'CRITICAL', NOW(), NOW()),

-- DevOps Infrastructure Automation Risks (project_id=4)
('Infrastructure Outage Risk', 'Risk of production system outages during infrastructure automation deployment', 4, 'HIGH', NOW(), NOW()),
('Container Security Risk', 'Risk of security vulnerabilities in containerized applications', 4, 'MEDIUM', NOW(), NOW()),
('CI/CD Pipeline Failure Risk', 'Risk of deployment pipeline failures causing release delays', 4, 'MEDIUM', NOW(), NOW()),

-- API Gateway Implementation Risks (project_id=5)
('Single Point of Failure Risk', 'Risk of API gateway becoming a bottleneck or single point of failure', 5, 'HIGH', NOW(), NOW()),
('Rate Limiting Configuration Risk', 'Risk of improper rate limiting affecting legitimate users', 5, 'MEDIUM', NOW(), NOW()),
('Authentication Integration Risk', 'Risk of authentication service integration failures', 5, 'MEDIUM', NOW(), NOW()),

-- Healthcare Data Integration Risks (project_id=6)
('HIPAA Compliance Risk', 'Risk of violating HIPAA regulations in healthcare data handling', 6, 'CRITICAL', NOW(), NOW()),
('Patient Data Security Risk', 'Risk of unauthorized access to sensitive patient information', 6, 'CRITICAL', NOW(), NOW()),
('Healthcare System Integration Risk', 'Risk of integration failures with existing hospital systems', 6, 'HIGH', NOW(), NOW()),
('Data Interoperability Risk', 'Risk of data format incompatibilities between healthcare systems', 6, 'MEDIUM', NOW(), NOW()),

-- Educational Learning Management System Risks (project_id=7)
('Video Streaming Performance Risk', 'Risk of video streaming failures during peak usage periods', 7, 'HIGH', NOW(), NOW()),
('Student Data Privacy Risk', 'Risk of student data privacy violations and unauthorized access', 7, 'HIGH', NOW(), NOW()),
('Assessment System Integrity Risk', 'Risk of cheating or assessment system manipulation', 7, 'MEDIUM', NOW(), NOW()),
('Scalability Risk - LMS', 'Risk of system inability to handle growing student population', 7, 'MEDIUM', NOW(), NOW()),

-- Financial Risk Assessment Platform Risks (project_id=8)
('AI Model Accuracy Risk', 'Risk of inaccurate risk assessments due to flawed machine learning models', 8, 'HIGH', NOW(), NOW()),
('Financial Regulatory Risk', 'Risk of non-compliance with Basel III and financial regulations', 8, 'CRITICAL', NOW(), NOW()),
('Market Data Quality Risk', 'Risk of poor financial decisions due to inaccurate market data', 8, 'HIGH', NOW(), NOW()),
('Algorithm Bias Risk', 'Risk of biased risk assessments affecting certain customer segments', 8, 'MEDIUM', NOW(), NOW()),

-- Green Energy Monitoring System Risks (project_id=9)
('IoT Device Failure Risk', 'Risk of IoT sensor failures causing data gaps in energy monitoring', 9, 'MEDIUM', NOW(), NOW()),
('Environmental Data Accuracy Risk', 'Risk of inaccurate energy production forecasts due to weather data issues', 9, 'MEDIUM', NOW(), NOW()),
('Grid Integration Risk', 'Risk of integration failures with existing power grid systems', 9, 'HIGH', NOW(), NOW()),
('Energy Storage Safety Risk', 'Risk of energy storage system failures or safety incidents', 9, 'HIGH', NOW(), NOW()),

-- Supply Chain Management Portal Risks (project_id=10)
('Supplier Data Integration Risk', 'Risk of data inconsistencies across multiple supplier systems', 10, 'MEDIUM', NOW(), NOW()),
('Supply Chain Disruption Risk', 'Risk of system inability to handle supply chain disruptions', 10, 'HIGH', NOW(), NOW()),
('Inventory Synchronization Risk', 'Risk of inventory data synchronization failures across systems', 10, 'MEDIUM', NOW(), NOW()),
('Vendor Lock-in Risk', 'Risk of excessive dependency on specific supplier integration platforms', 10, 'LOW', NOW(), NOW()),

-- Cybersecurity Threat Detection Risks (project_id=11)
('False Positive Risk - Security', 'Risk of excessive false positive alerts causing alert fatigue', 11, 'MEDIUM', NOW(), NOW()),
('Zero-day Threat Detection Risk', 'Risk of failing to detect new and unknown security threats', 11, 'HIGH', NOW(), NOW()),
('Incident Response Automation Risk', 'Risk of automated responses causing unintended system impacts', 11, 'HIGH', NOW(), NOW()),
('Threat Intelligence Quality Risk', 'Risk of poor threat detection due to outdated threat intelligence', 11, 'MEDIUM', NOW(), NOW()),

-- Smart City Traffic Management Risks (project_id=12)
('Traffic System Integration Risk', 'Risk of integration failures with existing city traffic infrastructure', 12, 'HIGH', NOW(), NOW()),
('Real-time Processing Risk - Traffic', 'Risk of traffic optimization delays due to processing bottlenecks', 12, 'MEDIUM', NOW(), NOW()),
('Public Safety Risk', 'Risk of traffic management failures affecting public safety', 12, 'CRITICAL', NOW(), NOW()),
('Weather Impact Risk', 'Risk of weather conditions affecting traffic sensor accuracy and system performance', 12, 'LOW', NOW(), NOW());<|MERGE_RESOLUTION|>--- conflicted
+++ resolved
@@ -371,64 +371,6 @@
 
 -- Insert meeting participants (many-to-many relationships) - Comprehensive coverage
 INSERT INTO cmeeting_participants (meeting_id, user_id) VALUES 
-<<<<<<< HEAD
--- Daily Standup (meeting_id = 1) - both users
-(1, 1),
-(1, 2),
--- Sprint Planning (meeting_id = 2) - both users
-(2, 1),
-(2, 2),
--- Sprint Demo (meeting_id = 3) - user 1 only
-(3, 1),
--- Website Planning (meeting_id = 4) - user 2 only
-(4, 2),
--- Mobile App Review (meeting_id = 5) - both users
-(5, 1),
-(5, 2);
-
--- Insert sample user-project relationships
--- Link users to projects with specific roles
-INSERT INTO cuserprojectsettings (user_id, project_id, role, permission) VALUES 
--- User 1 (user) in multiple projects
-(1, 1, 'Developer', 'READ_WRITE'),  -- user in Derbent Project as Developer
-(1, 3, 'Lead Developer', 'READ_WRITE'),  -- user in Mobile App Development as Lead Developer
--- User 2 (user2) in multiple projects  
-(2, 1, 'Manager', 'ADMIN'),  -- user2 in Derbent Project as Manager
-(2, 2, 'Project Manager', 'ADMIN');  -- user2 in Website Redesign as Project Manager
-
--- Insert sample activities
--- Activities for Derbent Project (project_id = 1)
-INSERT INTO cactivity (name, project_id, cactivitytype_id) VALUES 
-('Setup Development Environment', 1, 1),
-('Design User Interface', 1, 3),
-('Implement Authentication', 1, 1),
-('Write Unit Tests', 1, 2),
-('Project Planning Meeting', 1, 5),
-
--- Activities for Website Redesign (project_id = 2)
-('Analyze Current Website', 2, 6),
-('Create New Design Concepts', 2, 3),
-('User Experience Research', 2, 6),
-
--- Activities for Mobile App Development (project_id = 3)
-('Mobile App Architecture', 3, 1),
-('iOS Development Setup', 3, 1),
-('Android Development Setup', 3, 1),
-('Mobile UI Design', 3, 3),
-('Mobile Testing Strategy', 3, 2);
-
--- Insert sample companies
--- ccompany table with company_id as primary key
-INSERT INTO ccompany (
-    name,                -- Company name (required, unique)
-    description,         -- Company description (optional)
-    address,            -- Company address (optional)
-    phone,              -- Company phone number (optional)
-    email,              -- Company email address (optional)
-    website,            -- Company website URL (optional)
-    tax_number,         -- Company tax identification number (optional)
-    enabled             -- Company active status (boolean, default true)
-=======
 -- E-Commerce Sprint Planning (meeting_id=1): PM Sarah, Senior Dev Alex, Dev David, Dev Lisa, QA James
 (1, 2), (1, 4), (1, 9), (1, 10), (1, 13),
 -- Daily Standup E-Commerce (meeting_id=2): Same team  
@@ -516,7 +458,6 @@
     cactivitystatus_id, cactivitypriority_id, estimated_hours, actual_hours, remaining_hours,
     estimated_cost, actual_cost, hourly_rate, start_date, due_date, completion_date,
     progress_percentage, acceptance_criteria, notes, created_date, last_modified_date
->>>>>>> 93c678b4
 ) VALUES 
 
 -- ===== E-COMMERCE PLATFORM MODERNIZATION PROJECT (project_id=1) =====
