--- conflicted
+++ resolved
@@ -23,7 +23,6 @@
 ('Research', 'Research and analysis activities');
 
 -- Insert sample activity statuses
-<<<<<<< HEAD
 INSERT INTO cactivitystatus (name, description, color, is_final, sort_order) VALUES 
 ('TODO', 'Task is ready to be worked on', '#808080', FALSE, 1),
 ('IN_PROGRESS', 'Task is currently being worked on', '#007ACC', FALSE, 2),
@@ -39,15 +38,7 @@
 ('MEDIUM', 'Medium priority - normal task', 3, '#FFA500', TRUE),
 ('LOW', 'Low priority - can be deferred', 4, '#00AA00', FALSE),
 ('LOWEST', 'Lowest priority - nice to have', 5, '#808080', FALSE);
-=======
-INSERT INTO cactivitystatus (name, description) VALUES 
-('TODO', 'Task is planned but not started yet'),
-('IN_PROGRESS', 'Task is currently being worked on'),
-('REVIEW', 'Task is completed and waiting for review'),
-('DONE', 'Task is completed and approved'),
-('BLOCKED', 'Task is blocked by external dependencies'),
-('ON_HOLD', 'Task is temporarily paused');
->>>>>>> 42ad6961
+
 
 -- check application.java to see WHEN this file is run
 -- Insert a sample login user into cuser table
@@ -160,7 +151,6 @@
 ('Global Systems Corp.', 'International consulting firm for business process optimization', '321 Business Center, Corporate Plaza, FL 33101', '+1-555-0400', 'contact@globalsystems.com', 'https://www.globalsystems.com', 'TAX-2025-004', TRUE),
 ('Startup Accelerator Inc.', 'Venture capital and startup incubation company', '654 Startup Street, Entrepreneur District, WA 98101', '+1-555-0500', 'contact@startupaccelerator.com', 'https://www.startupaccelerator.com', 'TAX-2025-005', FALSE);
 
-<<<<<<< HEAD
 -- Insert sample enhanced activities with comprehensive management features
 INSERT INTO cactivity (
     name,                    -- Activity name (required)
@@ -281,59 +271,3 @@
  'System response time under 2 seconds. Database queries optimized. Caching implemented.',
  'Cancelled due to premature optimization. Will revisit after initial deployment.',
  '2025-07-12 11:00:00', '2025-07-18 17:30:00');
-=======
--- Insert sample activities for demonstration of Kanban board
--- cactivity table with activity_id as primary key
-INSERT INTO cactivity (
-    name,                    -- Activity name (required)
-    project_id,             -- Reference to project (required)
-    cactivitytype_id,       -- Reference to activity type (optional)
-    cactivitystatus_id      -- Reference to activity status (optional)
-) VALUES 
--- Development activities for Derbent Project
-('Implement User Authentication', 1, 1, 2),
-('Create Database Schema', 1, 1, 4),
-('Develop REST API', 1, 1, 2),
-('Build Frontend Components', 1, 1, 1),
-
--- Testing activities for Derbent Project  
-('Unit Testing for Auth Module', 1, 2, 3),
-('Integration Testing', 1, 2, 1),
-('Performance Testing', 1, 2, 1),
-
--- Design activities for Derbent Project
-('Design System Setup', 1, 3, 4),
-('Create UI Mockups', 1, 3, 2),
-('Design Login Page', 1, 3, 3),
-
--- Documentation activities for Derbent Project
-('API Documentation', 1, 4, 2),
-('User Manual', 1, 4, 1),
-
--- Meeting activities for Derbent Project
-('Daily Standups', 1, 5, 2),
-('Sprint Planning Session', 1, 5, 4),
-
--- Research activities for Derbent Project
-('Technology Stack Research', 1, 6, 4),
-('Security Best Practices Study', 1, 6, 2),
-
--- Website Redesign Project activities
-('Homepage Redesign', 2, 3, 1),
-('Content Migration', 2, 1, 1),
-('SEO Optimization', 2, 4, 1),
-
--- Mobile App Development Project activities
-('Mobile UI Framework Setup', 3, 1, 2),
-('App Icon Design', 3, 3, 4),
-('Mobile Testing Strategy', 3, 2, 3);
-
--- Activities without a type (to test "No Type" column)
-INSERT INTO cactivity (
-    name,
-    project_id, 
-    cactivitystatus_id
-) VALUES 
-('General Project Setup', 1, 1),
-('Team Coordination', 1, 2);
->>>>>>> 42ad6961
